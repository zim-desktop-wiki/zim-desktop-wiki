--- conflicted
+++ resolved
@@ -4,9 +4,6 @@
 This branch is the Python rewrite and starts with version 0.42.
 Earlier version numbers for zim correspond to the Perl branch.
 
-<<<<<<< HEAD
-=== 0.66 - Fr 28 Apr 2017 ===
-=======
 === 0.67-rc2 - Mon 12 Jun 2017 ===
 * Critical fix for missing page headers
 * Critical fix by removing dependency on threading for index and socket handling
@@ -39,7 +36,6 @@
 
 
 === 0.66 - Fri 28 Apr 2017 ===
->>>>>>> 2d0ead5a
 * Multiple notebooks run as single process now to reduce multi-process
   complexity - more robust startup, reduce need for "--standalone"
 * SQLite indexer re-written to fix long standing bugs and design flaws
