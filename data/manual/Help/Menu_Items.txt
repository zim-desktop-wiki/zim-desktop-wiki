--- conflicted
+++ resolved
@@ -43,24 +43,14 @@
 **Print to Browser <Ctrl><P>**
 Export the current page to a temporary file and open it with the browser. This is a workaround for the lack of printing support in zim. You can print the page from the browser, so pressing <ctrl><P> twice will print the current page.
 
-<<<<<<< HEAD
 Only available if the [[Plugins:Print_to_browser|Print to browser plugin]] is enabled.
-=======
+
 **Send To**
 Open a new email with the current page as the email text using your email application.
->>>>>>> 182b9fe0
-
-**Send To**
-Open a new email with the current page as the email text using your email application.
-
-<<<<<<< HEAD
+
 **Rename or Move Page <F2>**
 Prompt for a new name and location of the current page. Optionally the page heading is also changed on the fly. Links to this page can be updated automatically.
-Alternatively you can move pages by drag and drop in the side pane. Moving a page also moves all of its child pages as well as any [[Help:Attachments|attachments]].
-=======
-**Move Page**
-Prompts for a new section to store the current page. Alternatively, you can move pages by drag and drop in the side pane. Moving a page also moves all of its child pages as well as any [[Help:Attachments|attachments]]. Links to this page can be updated automatically.
->>>>>>> 182b9fe0
+Alternatively, you can move pages by drag and drop in the side pane. Moving a page also moves all of its child pages as well as any [[Help:Attachments|attachments]].
 
 **Delete Page**
 Delete the current page and all of its child pages and [[Help:Attachments|attachments]]. Unless the current page has been stored in a saved version this can not be undone.
@@ -145,15 +135,8 @@
 **Pathbar**
 Toggle the pathbar visibility and style. Options are **None**, **Recent** **Pages**, **History** and **Page Hierarchy**. Obviously "None" will hide the pathbar. "Recent Pages" shows a summary of the history. This summary only shows unique pages and tries to not re-order them too often. Setting "History" shows the full history list. "Page Hierarchy" will show the page path to the current page, showing all it's parents.
 
-**Toolbar**
-Toggle toolbar style, overriding the system defaults. The same submenu is available as a context menu on the toolbar itself.
-
 **Fullscreen <F11>**
-<<<<<<< HEAD
 Toggle fullscreen display, mainly intended for small screens where it makes sense to use the whole screen for the editor.
-=======
-Toggle fullscreen display, mainly intended for small screens where it makes sense to use the whole screen for the editor. Visibility of the toolbar, pathbar and statusbar is configured separately for the fullscreen mode and the normal mode.
->>>>>>> 182b9fe0
 
 ( If you prefer to use the whole screen, you can hide the menubar in fullscreen mode. See the hidden option in the notebook state file. )
 
@@ -188,8 +171,7 @@
 ===== Insert =====
 
 **Date and Time <Ctrl><D>**
-<<<<<<< HEAD
-Insert a date or a date and timestamp. If the [[Plugins:Journal|Journal plugin]] is enabled the date can be linked automatically to the journal page.
+Insert a date and/or a timestamp. If the [[Plugins:Journal|Journal plugin]] is enabled the date can be linked automatically to the journal page.
 
 **Bullet List**
 Insert a bullet list.
@@ -202,9 +184,6 @@
 
 **Horizontal Line**
 Insert a horizontal line.
-=======
-Insert a date and/or a timestamp. If the [[Plugins:Journal|Journal plugin]] is enabled the date can be linked automatically to the journal page.
->>>>>>> 182b9fe0
 
 **Image**
 Insert an image.
@@ -230,13 +209,8 @@
 **Text From File**
 Prompt for a text file and insert the text from that file into the current page.
 
-<<<<<<< HEAD
 **New Attachment**
 This submenu shows a number of file templates for new attachments, see [[Attachments]] for details.
-=======
-**New Attachment (submenu)**
-This submenu shows several file templates for new attachments, see [[Attachments]] for details.
->>>>>>> 182b9fe0
 
 **File Templates**
 Open a dialog to choose a file template. See [[Attachments]] for details
