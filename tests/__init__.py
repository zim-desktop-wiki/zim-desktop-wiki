# -*- coding: utf-8 -*-

# Copyright 2008 Jaap Karssenberg <jaap.karssenberg@gmail.com>

'''Zim test suite'''

import os
import sys
import tempfile
import shutil
import logging
import gettext
import xml.etree.cElementTree as etree
import types
import glob

if sys.version_info < (2, 7, 0):
	try:
		import unittest2 as unittest
		from unittest2 import skip, skipIf, skipUnless
	except ImportError:
		print >>sys.stderr, '''\
For python versions < 2.7 the 'unittest2' module is needed to run
the test suite. On Ubuntu or Debian install package 'python-unittest2'.
'''
		sys.exit(1)
else:
	import unittest
	from unittest import skip, skipIf, skipUnless

__unittest = 1 # needed to get stack trace OK for class TestCase

gettext.install('zim', unicode=True, names=('_', 'gettext', 'ngettext'))

FAST_TEST = False #: determines whether we skip slow tests or not


# This list also determines the order in which tests will executed
__all__ = [
	'package', 'translations',
<<<<<<< HEAD
	'errors', 'parsing', 'fs', 'config', 'applications', 'async',
	'formats', 'templates', 'inlineobjects',
=======
	'utils', 'errors', 'parsing', 'fs', 'config', 'applications', 'async',
	'formats', 'templates',
>>>>>>> 2f2ec50e
	'stores', 'index', 'notebook',
	'history', 'plugins',
	'export', 'www', 'search',
	'widgets', 'gui', 'pageview', 'clipboard',
	'calendar', 'printtobrowser', 'versioncontrol', 'inlinecalculator',
	'tasklist', 'tags', 'imagegenerators', 'tableofcontents',
	'quicknote', 'attachmentbrowser',
	'daemon' # Note that running this test in another position can skrew up e.g. clipboard test
]


mydir = os.path.dirname(__file__)


# when a test is missing from the list that should be detected
for file in glob.glob(os.path.dirname(__file__) + '/*.py'):
	name = os.path.basename(file)[:-3]
	if name != '__init__' and not name in __all__:
		raise AssertionError, 'Test missing in __all__: %s' % name

# get our own data dir
DATADIR = os.path.abspath(os.path.join(mydir, 'data'))

# get our own tmpdir
TMPDIR = os.path.abspath(os.path.join(mydir, 'tmp'))
	# Wanted to use tempfile.get_tempdir here to put everything in
	# e.g. /tmp/zim but since /tmp is often mounted as special file
	# system this conflicts with thrash support. For writing in source
	# dir we have conflict with bazaar controls, this is worked around
	# by a config mode switch in the bazaar backend of the version
	# control plugin
if os.name == 'nt':
	TMPDIR = unicode(TMPDIR)
else:
	TMPDIR = TMPDIR.encode(sys.getfilesystemencoding())


def load_tests(loader, tests, pattern):
	'''Load all test cases and return a unittest.TestSuite object.
	The parameters 'tests' and 'pattern' are ignored.
	'''
	suite = unittest.TestSuite()
	for name in ['tests.'+name for name in __all__ ]:
		test = loader.loadTestsFromName(name)
		suite.addTest(test)
	return suite


def _setUpEnvironment():
	'''Method to be run once before test suite starts'''
	# In fact to be loaded before loading some of the zim modules
	# like zim.config and any that export constants from it
	system_data_dirs = os.environ.get('XDG_DATA_DIRS')
	os.environ.update({
		'ZIM_TEST_RUNNING': 'True',
		'TMP': TMPDIR,
		'XDG_DATA_HOME': os.path.join(TMPDIR, 'data_home'),
		'XDG_DATA_DIRS': os.path.join(TMPDIR, 'data_dir'),
		'XDG_CONFIG_HOME': os.path.join(TMPDIR, 'config_home'),
		'XDG_CONFIG_DIRS': os.path.join(TMPDIR, 'config_dir'),
		'XDG_CACHE_HOME': os.path.join(TMPDIR, 'cache_home')
	})

	if os.path.isdir(TMPDIR):
		shutil.rmtree(TMPDIR)
	os.makedirs(TMPDIR)

	hicolor = os.environ['XDG_DATA_DIRS'] + '/icons/hicolor'
	os.makedirs(hicolor)

	if system_data_dirs:
		# Need these since gtk pixbuf loaders are in /usr/share in
		# some setups, and this parameter is used to find them
		os.environ['XDG_DATA_DIRS'] = os.pathsep.join(
			(os.environ['XDG_DATA_DIRS'], system_data_dirs) )

_setUpEnvironment() # just do this whenever we are loaded


_zim_pyfiles = []

def zim_pyfiles():
	'''Returns a list with file paths for all the zim python files'''
	if not _zim_pyfiles:
		for d, dirs, files in os.walk('zim'):
			_zim_pyfiles.extend([d+'/'+f for f in files if f.endswith('.py')])
		_zim_pyfiles.sort()
	for file in _zim_pyfiles:
		yield file # shallow copy


def slowTest(obj):
	'''Decorator for slow tests

	Tests wrapped with this decorator are ignored when you run
	C{test.py --fast}. You can either wrap whole test classes::

		@tests.slowTest
		class MyTest(tests.TestCase):
			...

	or individual test functions::

		class MyTest(tests.TestCase):

			@tests.slowTest
			def testFoo(self):
				...

			def testBar(self):
				...
	'''
	if FAST_TEST:
		wrapper = skip('Slow test')
		return wrapper(obj)
	else:
		return obj


class TestCase(unittest.TestCase):
	'''Base class for test cases'''

	maxDiff = None

	def assertEqual(self, first, second, msg=None):
		## HACK to work around bug in unittest - it does not consider
		## string and unicode to be of the same type and thus does not
		## show diffs
		## TODO file bug report for this
		if type(first) in (str, unicode) \
		and type(second) in (str, unicode):
			self.assertMultiLineEqual(second, first, msg)
			## HACK switch arguments here, otherwise order of
			## diff is wrong (assuming first is what we got and second
			## is the reference)
		else:
			unittest.TestCase.assertEqual(self, first, second, msg)

	def create_tmp_dir(self, name=None):
		'''Returns a path to a tmp dir where tests can write data.
		The dir is removed and recreated empty every time this function
		is called with the same name from the same class.
		'''
		path = self._get_tmp_name(name)
		if os.path.exists(path):
			shutil.rmtree(path)
		assert not os.path.exists(path) # make real sure
		os.makedirs(path)
		assert os.path.exists(path) # make real sure
		return path

	def get_tmp_name(self, name=None):
		'''Returns the same path as L{create_tmp_dir()} but without
		touching it. This method will raise an exception when a file
		or dir exists of the same name.
		'''
		path = self._get_tmp_name(name)
		assert not os.path.exists(path), 'This path should not exist: %s' % path
		return path

	def _get_tmp_name(self, name):
		if name:
			assert not os.path.sep in name, 'Don\'t use this method to get sub folders or files'
			name = self.__class__.__name__ + '_' + name
		else:
			name = self.__class__.__name__

		if os.name == 'nt':
			name = unicode(name)
		else:
			name = name.encode(sys.getfilesystemencoding())

		return os.path.join(TMPDIR, name)


class LoggingFilter(object):
	'''Base class for logging filters that can be used as a context
	using the "with" keyword. To subclass it you only need to set the
	logger to be used and (the begin of) the message to filter.

	Alternatively you can call L{wrap_test()} from test C{setUp}.
	This will start the filter and make sure it is cleanep up again.
	'''

	logger = None
	message = None

	def __init__(self, logger=None, message=None):
		if logger: self.logger = logger
		if message: self.message = message

		self.loggerobj = logging.getLogger(self.logger)

	def __enter__(self):
		self.loggerobj.addFilter(self)

	def __exit__(self, *a):
		self.loggerobj.removeFilter(self)

	def filter(self, record):
		msg = record.getMessage()
		if isinstance(self.message, tuple):
			return not any(msg.startswith(m) for m in self.message)
		else:
			return not msg.startswith(self.message)

	def wrap_test(self, test):
		self.__enter__()
		test.addCleanup(self.__exit__)


class DialogContext(object):
	'''Context manager to catch dialogs being opened

	Inteded to be used like this::

		def myCustomTest(dialog):
			self.assertTrue(isinstance(dialog, CustomDialogClass))
			# ...
			dialog.assert_response_ok()

		with DialogContext(
			myCustomTest,
			SomeOtherDialogClass
		):
			gui.show_dialogs()

	In this example the first dialog that is run by C{gui.show_dialogs()}
	is checked by the function C{myCustomTest()} while the second dialog
	just needs to be of class C{SomeOtherDialogClass} and will then
	be closed with C{assert_response_ok()} by the context manager.

	This context only works for dialogs derived from zim's Dialog class
	as it uses a special hook in L{zim.gui.widgets}.
	'''

	def __init__(self, *definitions):
		'''Constructor
		@param definitions: list of either classes or methods
		'''
		self.stack = list(definitions)
		self.old_test_mode = None

	def __enter__(self):
		import zim.gui.widgets
		self.old_test_mode = zim.gui.widgets.TEST_MODE
		self.old_callback = zim.gui.widgets.TEST_MODE_RUN_CB
		zim.gui.widgets.TEST_MODE = True
		zim.gui.widgets.TEST_MODE_RUN_CB = self._callback

	def _callback(self, dialog):
		#~ print '>>>', dialog
		if not self.stack:
			raise AssertionError, 'Unexpected dialog run: %s' % dialog

		handler = self.stack.pop(0)

		if isinstance(handler, (type, types.ClassType)): # is a class
			if not isinstance(dialog, handler):
				raise AssertionError, 'Expected dialog of class %s, but got %s instead' % (handler, dialog.__class__)
			dialog.assert_response_ok()
		else: # assume a function
			handler(dialog)

	def __exit__(self, *error):
		#~ print 'ERROR', error
		import zim.gui.widgets
		zim.gui.widgets.TEST_MODE = self.old_test_mode
		zim.gui.widgets.TEST_MODE_RUN_CB = self.old_callback
		return False # Raise any errors again outside context


class TestData(object):
	'''Wrapper for a set of test data in tests/data'''

	def __init__(self, format):
		assert format == 'wiki', 'TODO: add other formats'
		tree = etree.ElementTree(file=os.path.join(DATADIR, 'notebook-wiki.xml'))

		test_data = []
		for node in tree.getiterator(tag='page'):
			name = node.attrib['name']
			text = unicode(node.text.lstrip('\n'))
			test_data.append((name, text))

		self._test_data = tuple(test_data)

	def __iter__(self):
		'''Yield the test data as 2 tuple (pagename, text)'''
		for name, text in self._test_data:
			yield name, text # shallow copy

	def get(self, pagename):
		'''Return text for a specific pagename'''
		for n, text in self._test_data:
			if n == pagename:
				return text
		assert False, 'Could not find data for page: %s' % pagename


WikiTestData = TestData('wiki') #: singleton to be used by various tests


def _expand_manifest(names):
	'''Build a set of all pages names and all namespaces that need to
	exist to host those page names.
	'''
	manifest = set()
	for name in names:
		manifest.add(name)
		while name.rfind(':') > 0:
			i = name.rfind(':')
			name = name[:i]
			manifest.add(name)
	return manifest


def new_parsetree():
	'''Returns a new ParseTree object for testing

	Uses data from L{WikiTestData}, page C{roundtrip}
	'''
	import zim.formats.wiki
	parser = zim.formats.wiki.Parser()
	text = WikiTestData.get('roundtrip')
	tree = parser.parse(text)
	return tree

def new_parsetree_from_text(text, format='wiki'):
	import zim.formats
	parser = zim.formats.get_format(format).Parser()
	return parser.parse(text)


def new_parsetree_from_xml(xml):
	# For some reason this does not work with cElementTree.XMLBuilder ...
	from xml.etree.ElementTree import XMLTreeBuilder
	from zim.formats import ParseTree
	builder = XMLTreeBuilder()
	builder.feed(xml)
	root = builder.close()
	return ParseTree(root)


def new_page():
	from zim.notebook import Path, Page
	page = Page(Path('roundtrip'))
	page.readonly = False
	page.set_parsetree(new_parsetree())
	return page


def new_page_from_text(text, format='wiki'):
	from zim.notebook import Path, Page
	page = Page(Path('Test'))
	page.readonly = False
	page.set_parsetree(new_parsetree_from_text(text, format))
	return page


def new_notebook(fakedir=None):
	'''Returns a new Notebook object with all data in memory

	Uses data from L{WikiTestData}

	@param fakedir: optional parameter to set the 'dir' attribute for
	the notebook and the main store which allows you to resolve file
	paths etc. It will not automatically touch the dir
	(hence it being 'fake').
	'''
	from zim.fs import Dir
	from zim.notebook import Notebook, Path
	from zim.index import Index

	notebook = Notebook(index=Index(dbfile=':memory:'))
	store = notebook.add_store(Path(':'), 'memory')
	manifest = []
	for name, text in WikiTestData:
		manifest.append(name)
		store.set_node(Path(name), text)
	notebook.testdata_manifest = _expand_manifest(manifest)
	notebook.index.update()

	if fakedir:
		dir = Dir(fakedir)
		notebook.dir = dir
		store.dir = dir

	return notebook


def new_files_notebook(dir):
	'''Returns a new Notebook object with a file store

	Uses data from L{WikiTestData}

	@param path: a folder path, e.g. created by L{TestCase.create_tmp_dir()}
	'''
	from zim.fs import Dir
	from zim.notebook import init_notebook, Notebook, Path
	from zim.index import Index

	dir = Dir(dir)
	init_notebook(dir)
	notebook = Notebook(dir=dir)
	store = notebook.get_store(':')
	manifest = []
	for name, text in WikiTestData:
		manifest.append(name)
		page = store.get_page(Path(name))
		page.parse('wiki', text)
		store.store_page(page)
	notebook.testdata_manifest = _expand_manifest(manifest)
	notebook.index.update()

	return notebook


class Counter(object):
	'''Object that is callable as a function and keeps count how often
	it was called.
	'''

	def __init__(self, value=None):
		'''Constructor
		@param value: the value to return when called as a function
		'''
		self.value = value
		self.count = 0

	def __call__(self, *arg, **kwarg):
		self.count += 1
		return self.value


class MockObject(object):
	'''Base class for mock objects. Any attribute is automatically
	vivicated as a method which results None. Alternatively mock
	methods can be installed with mock_method(). Attributes that are
	not methods need to be initialized explicitly.

	All method call are logged, so they can be inspected. The attribute
	'mock_calls' has a list of tuples with mock methods and arguments in
	order they have been called.
	'''

	def __init__(self):
		self.mock_calls = []

	def __getattr__(self, name):
		'''Automatically mock methods'''
		return self.mock_method(name, None)

	def mock_method(self, name, return_value):
		'''Installs a mock method with a given name that returns
		a given value.
		'''
		def my_mock_method(*arg, **kwarg):
			call = [name] + list(arg)
			if kwarg:
				call.append(kwarg)
			self.mock_calls.append(tuple(call))
			return return_value

		setattr(self, name, my_mock_method)
		return my_mock_method


def gtk_process_events(*a):
	'''Method to simulate a few iterations of the gtk main loop'''
	import gtk
	while gtk.events_pending():
		gtk.main_iteration(block=False)
	return True # continue


def gtk_get_menu_item(menu, id):
	'''Get a menu item from a C{gtk.Menu}
	@param menu: a C{gtk.Menu}
	@param id: either the menu item label or the stock id
	@returns: a C{gtk.MenuItem} or C{None}
	'''
	items = menu.get_children()
	ids = [i.get_property('label') for i in items]
		# gtk.ImageMenuItems that have a stock id happen to use the
		# 'label' property to store it...

	assert id in ids, \
		'Menu item "%s" not found, we got:\n' % id \
		+ ''.join('- %s \n' % i for i in ids)

	i = ids.index(id)
	return items[i]


def gtk_activate_menu_item(menu, id):
	'''Trigger the 'click' action an a menu item
	@param menu: a C{gtk.Menu}
	@param id: either the menu item label or the stock id
	'''
	item = gtk_get_menu_item(menu, id)
	item.activate()<|MERGE_RESOLUTION|>--- conflicted
+++ resolved
@@ -38,13 +38,8 @@
 # This list also determines the order in which tests will executed
 __all__ = [
 	'package', 'translations',
-<<<<<<< HEAD
-	'errors', 'parsing', 'fs', 'config', 'applications', 'async',
+	'utils', 'errors', 'parsing', 'fs', 'config', 'applications', 'async',
 	'formats', 'templates', 'inlineobjects',
-=======
-	'utils', 'errors', 'parsing', 'fs', 'config', 'applications', 'async',
-	'formats', 'templates',
->>>>>>> 2f2ec50e
 	'stores', 'index', 'notebook',
 	'history', 'plugins',
 	'export', 'www', 'search',
