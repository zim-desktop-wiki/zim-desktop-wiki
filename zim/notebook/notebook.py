
# Copyright 2008-2020 Jaap Karssenberg <jaap.karssenberg@gmail.com>




import os
import re
import weakref
import logging
import threading

logger = logging.getLogger('zim.notebook')

from functools import partial

import zim.templates
import zim.formats

from zim.fs import File, Dir, SEP
from zim.newfs import LocalFolder
from zim.config import INIConfigFile, String, ConfigDefinitionByClass, Boolean, Choice
from zim.errors import Error
from zim.utils import natural_sort_key
from zim.newfs.helpers import TrashNotSupportedError
from zim.config import HierarchicDict
from zim.parsing import link_type, is_win32_path_re, valid_interwiki_key
from zim.signals import ConnectorMixin, SignalEmitter, SIGNAL_NORMAL

from .operations import notebook_state, NOOP, SimpleAsyncOperation, ongoing_operation
from .page import Path, Page, HRef, HREF_REL_ABSOLUTE, HREF_REL_FLOATING, HREF_REL_RELATIVE
from .index import IndexNotFoundError, LINK_DIR_BACKWARD, ROOT_PATH

DATA_FORMAT_VERSION = (0, 4)


class NotebookConfig(INIConfigFile):
	'''Wrapper for the X{notebook.zim} file'''

	# TODO - unify this call with NotebookInfo ?

	def __init__(self, file):
		INIConfigFile.__init__(self, file)
		if os.name == 'nt':
			endofline = 'dos'
		else:
			endofline = 'unix'
		name = file.dir.basename if hasattr(file, 'dir') else file.parent().basename # HACK zim.fs and zim.newfs compat
		self['Notebook'].define((
			('version', String('.'.join(map(str, DATA_FORMAT_VERSION)))),
			('name', String(name)),
			('interwiki', String(None)),
			('home', ConfigDefinitionByClass(Path('Home'))),
			('icon', String(None)), # XXX should be file, but resolves relative
			('document_root', String(None)), # XXX should be dir, but resolves relative
			('short_links', Boolean(False)),
			('shared', Boolean(True)),
			('endofline', Choice(endofline, {'dos', 'unix'})),
			('disable_trash', Boolean(False)),
			('default_file_format', String('zim-wiki')),
			('default_file_extension', String('.txt')),
			('notebook_layout', String('files')),
		))


def _resolve_relative_config(dir, config):
	# Some code shared between Notebook and NotebookInfo

	# Resolve icon, can be relative
	icon = config.get('icon')
	if icon:
		if zim.fs.isabs(icon) or not dir:
			icon = File(icon)
		else:
			icon = dir.resolve_file(icon)

	# Resolve document_root, can also be relative
	document_root = config.get('document_root')
	if document_root:
		if zim.fs.isabs(document_root) or not dir:
			document_root = Dir(document_root)
		else:
			document_root = dir.resolve_dir(document_root)

	return icon, document_root


def _iswritable(dir):
	if os.name == 'nt':
		# Test access - (iswritable turns out to be unreliable
		# for folders on windows..)
		f = dir.file('.zim.tmp')
		try:
			f.write('Test')
			f.remove()
		except:
			return False
		else:
			return True
	else:
		return dir.iswritable()


def _cache_dir_for_dir(dir):
	# Consider using md5 for path name here, like thumbnail spec
	from zim.config import XDG_CACHE_HOME

	if os.name == 'nt':
		path = 'notebook-' + dir.path.replace('\\', '_').replace(':', '').strip('_')
	else:
		path = 'notebook-' + dir.path.replace('/', '_').strip('_')

	return XDG_CACHE_HOME.subdir(('zim', path))


class PageError(Error):

	def __init__(self, path):
		self.path = path
		self.msg = self._msg % path.name


class PageNotFoundError(PageError):
	_msg = _('No such page: %s') # T: message for PageNotFoundError


class PageNotAllowedError(PageNotFoundError):
	_msg = _('Page not allowed: %s') # T: message for PageNotAllowedError
	description = _('This page name cannot be used due to technical limitations of the storage')
			# T: description for PageNotAllowedError


class PageNotAvailableError(PageNotFoundError):
	_msg = _('Page not available: %s') # T: message for PageNotAvailableError
	description = _('This page name cannot be used due to a conflicting file in the storage')
			# T: description for PageNotAvailableError

	def __init__(self, path, file):
		PageError.__init__(self, path)
		self.file = file


class PageExistsError(Error):
	_msg = _('Page already exists: %s') # T: message for PageExistsError


class PageReadOnlyError(Error):
	_msg = _('Can not modify page: %s') # T: error message for read-only pages


class IndexNotUptodateError(Error):
	pass # TODO description here?


def assert_index_uptodate(method):
	def wrapper(notebook, *arg, **kwarg):
		if not notebook.index.is_uptodate:
			raise IndexNotUptodateError('Index not up to date')
		return method(notebook, *arg, **kwarg)

	return wrapper


_NOTEBOOK_CACHE = weakref.WeakValueDictionary()


from zim.plugins import ExtensionBase, extendable

class NotebookExtension(ExtensionBase):
	'''Base class for extending the notebook

	@ivar notebook: the L{Notebook} object
	'''

	def __init__(self, plugin, notebook):
		ExtensionBase.__init__(self, plugin, notebook)
		self.notebook = notebook


@extendable(NotebookExtension)
class Notebook(ConnectorMixin, SignalEmitter):
	'''Main class to access a notebook

	This class defines an API that proxies between backend L{zim.stores}
	and L{Index} objects on the one hand and the user interface on the
	other hand. (See L{module docs<zim.notebook>} for more explanation.)

	@signal: C{store-page (page)}: emitted before actually storing the page
	@signal: C{stored-page (page)}: emitted after storing the page
	@signal: C{move-page (oldpath, newpath)}: emitted before
	actually moving a page
	@signal: C{moved-page (oldpath, newpath)}: emitted after
	moving the page
	@signal: C{delete-page (path)}: emitted before deleting a page
	@signal: C{deleted-page (path)}: emitted after deleting a page
	means that the preferences need to be loaded again as well
	@signal: C{suggest-link (path, text)}: hook that is called when trying
	to resolve links
	@signal: C{get-page-template (path)}: emitted before
	when a template for a new page is requested, intended for plugins that
	want to customize a namespace
	@signal: C{init-page-template (path, template)}: emitted before
	evaluating a template for a new page, intended for plugins that want
	to extend page templates

	@ivar name: The name of the notebook (string)
	@ivar icon: The path for the notebook icon (if any)
	# FIXME should be L{File} object
	@ivar document_root: The L{Dir} object for the X{document root} (if any)
	@ivar dir: Optional L{Dir} object for the X{notebook folder}
	@ivar file: Optional L{File} object for the X{notebook file}
	@ivar cache_dir: A L{Dir} object for the folder used to cache notebook state
	@ivar config: A L{SectionedConfigDict} for the notebook config
	(the C{X{notebook.zim}} config file in the notebook folder)
	@ivar index: The L{Index} object used by the notebook
	'''

	# define signals we want to use - (closure type, return type and arg types)
	__signals__ = {
		'store-page': (SIGNAL_NORMAL, None, (object,)),
		'stored-page': (SIGNAL_NORMAL, None, (object,)),
		'move-page': (SIGNAL_NORMAL, None, (object, object)),
		'moved-page': (SIGNAL_NORMAL, None, (object, object)),
		'delete-page': (SIGNAL_NORMAL, None, (object,)),
		'deleted-page': (SIGNAL_NORMAL, None, (object,)),
		'page-info-changed': (SIGNAL_NORMAL, None, (object,)),
		'get-page-template': (SIGNAL_NORMAL, str, (object,)),
		'init-page-template': (SIGNAL_NORMAL, None, (object, object)),

		# Hooks
		'suggest-link': (SIGNAL_NORMAL, object, (object, object)),
	}

	@classmethod
	def new_from_dir(klass, dir):
		'''Constructor to create a notebook based on a specific
		file system location.
		Since the file system is an external resource, this method
		will return unique objects per location and keep (weak)
		references for re-use.

		@param dir: a L{Dir} object
		@returns: a L{Notebook} object
		'''
		assert isinstance(dir, Dir)

		nb = _NOTEBOOK_CACHE.get(dir.uri)
		if nb:
			return nb

		from .index import Index
		from .layout import FilesLayout

		config = NotebookConfig(dir.file('notebook.zim'))

<<<<<<< HEAD
		if config['Notebook']['shared']:
=======
		subdir = dir.subdir('.zim')
		if not shared:
			subdir.touch()

		if not shared and subdir.exists() and _iswritable(subdir):
			cache_dir = subdir
		else:
>>>>>>> 182b9fe0
			cache_dir = _cache_dir_for_dir(dir)
		else:
			cache_dir = dir.subdir('.zim')
			if not (cache_dir.exists() and _iswritable(cache_dir)):
				cache_dir = _cache_dir_for_dir(dir)

		folder = LocalFolder(dir.path)
		if config['Notebook']['notebook_layout'] == 'files':
			layout = FilesLayout(
				folder,
				config['Notebook']['endofline'],
				config['Notebook']['default_file_format'],
				config['Notebook']['default_file_extension']
			)
		else:
			raise ValueError('Unkonwn notebook layout: %s' % config['Notebook']['notebook_layout'])

		cache_dir.touch() # must exist for index to work
		index = Index(cache_dir.file('index.db').path, layout)

		nb = klass(cache_dir, config, folder, layout, index)
		_NOTEBOOK_CACHE[dir.uri] = nb
		return nb

	def __init__(self, cache_dir, config, folder, layout, index):
		'''Constructor
		@param cache_dir: a L{Folder} object used for caching the notebook state
		@param config: a L{NotebookConfig} object
		@param folder: a L{Folder} object for the notebook location
		@param layout: a L{NotebookLayout} object
		@param index: an L{Index} object
		'''
		self.folder = folder
		self.cache_dir = cache_dir
		self.state = INIConfigFile(cache_dir.file('state.conf'))
		self.config = config
		self.properties = config['Notebook']
		self.layout = layout
		self.index = index
		self._operation_check = NOOP

		self.readonly = not _iswritable(folder)

		if self.readonly:
			logger.info('Notebook read-only: %s', folder.path)

		self._page_cache = weakref.WeakValueDictionary()

		self.name = None
		self.icon = None
		self.document_root = None
		self.interwiki = None

		if folder.watcher is None:
			from zim.newfs.helpers import FileTreeWatcher
			folder.watcher = FileTreeWatcher()

		from .index import PagesView, LinksView, TagsView
		self.pages = PagesView.new_from_index(self.index)
		self.links = LinksView.new_from_index(self.index)
		self.tags = TagsView.new_from_index(self.index)

		def on_page_row_changed(o, row, oldrow):
			if row['name'] in self._page_cache:
				self._page_cache[row['name']].haschildren = row['n_children'] > 0
				self.emit('page-info-changed', self._page_cache[row['name']])

		def on_page_row_deleted(o, row):
			if row['name'] in self._page_cache:
				self._page_cache[row['name']].haschildren = False
				self.emit('page-info-changed', self._page_cache[row['name']])

		self.index.update_iter.pages.connect('page-row-changed', on_page_row_changed)
		self.index.update_iter.pages.connect('page-row-deleted', on_page_row_deleted)

		self.connectto(self.properties, 'changed', self.on_properties_changed)
		self.on_properties_changed(self.properties)

	def __repr__(self):
		return '<%s: %s>' % (self.__class__.__name__, self.name)

	def _reload_pages_in_cache(self, path):
		p = path.name
		ns = path.name + ':'
		for name, page in self._page_cache.items():
			if name == p or name.startswith(ns):
				if page.modified:
					logger.error('Page with unsaved changes in cache while modifying notebook')
				else:
					page.reload_textbuffer()
					# "page.haschildren" may also have changed, will be updated
					# by signal handlers for index

	@property
	def uri(self):
		'''Returns a file:// uri for this notebook that can be opened by zim'''
		return self.layout.root.uri

	@property
	def info(self):
		'''The L{NotebookInfo} object for this notebook'''
		try:
			uri = self.uri
		except AssertionError:
			uri = None

		return NotebookInfo(uri, **self.config['Notebook'])

	@notebook_state
	def save_properties(self, **properties):
		'''Save a set of properties in the notebook config

		This method does an C{update()} on the dict with properties but
		also updates the object attributes that map those properties.

		@param properties: the properties to update
		'''
		dir = Dir(self.layout.root.path) # XXX

		# Check if icon is relative
		icon = properties.get('icon')
		if icon and not isinstance(icon, str):
			assert isinstance(icon, File)
			if icon.ischild(dir):
				properties['icon'] = './' + icon.relpath(dir)
			else:
				properties['icon'] = icon.user_path or icon.path

		# Check document root is relative
		root = properties.get('document_root')
		if root and not isinstance(root, str):
			assert isinstance(root, Dir)
			if root.ischild(dir):
				properties['document_root'] = './' + root.relpath(dir)
			else:
				properties['document_root'] = root.user_path or root.path

		# Set home page as string
		if 'home' in properties and isinstance(properties['home'], Path):
			properties['home'] = properties['home'].name

		# Actual update and signals
		# ( write is the last action - in case update triggers a crash
		#   we don't want to get stuck with a bad config )
		self.properties.update(properties)
		if hasattr(self.config, 'write'): # XXX Check needed for tests
			self.config.write()

	def on_properties_changed(self, properties):
		dir = Dir(self.layout.root.path) # XXX

		self.name = properties['name'] or self.folder.basename
		icon, document_root = _resolve_relative_config(dir, properties)
		if icon:
			self.icon = icon.path # FIXME rewrite to use File object
		else:
			self.icon = None
		self.document_root = document_root

		self.interwiki = valid_interwiki_key(properties['interwiki'] or self.name)

	def suggest_link(self, source, word):
		'''Suggest a link Path for 'word' or return None if no suggestion is
		found. By default we do not do any suggestion but plugins can
		register handlers to add suggestions using the 'C{suggest-link}'
		signal.
		'''
		return self.emit_return_first('suggest-link', source, word)

	def get_page(self, path):
		'''Get a L{Page} object for a given path

		Typically a Page object will be returned even when the page
		does not exist. In this case the C{hascontent} attribute of
		the Page will be C{False} and C{get_parsetree()} will return
		C{None}. This means that you do not have to create a page
		explicitly, just get the Page object and store it with new
		content (if it is not read-only of course).

		However in some cases this method will return C{None}. This
		means that not only does the page not exist, but also that it
		can not be created. This should only occur for certain special
		pages and depends on the store implementation.

		@param path: a L{Path} object
		@returns: a L{Page} object or C{None}
		'''
		# As a special case, using an invalid page as the argument should
		# return a valid page object.
		assert isinstance(path, Path)
		if path.name in self._page_cache:
			page = self._page_cache[path.name]
			assert isinstance(page, Page)
			page.check_source_changed()
			return page
		else:
			file, folder = self.layout.map_page(path)
			if file.exists() and not self.layout.is_source_file(file):
				raise PageNotAvailableError(path, file)

			folder = self.layout.get_attachments_folder(path)
			format = self.layout.get_format(file)
			page = Page(path, False, file, folder, format)
			try:
				indexpath = self.pages.lookup_by_pagename(path)
			except IndexNotFoundError:
				pass
				# TODO trigger indexer here if page exists !
			else:
				if indexpath and indexpath.haschildren:
					page.haschildren = True
				# page might be the parent of a placeholder, in that case
				# the index knows it has children, but the store does not

			# TODO - set haschildren if page maps to a store namespace
			self._page_cache[path.name] = page
			return page

	def get_new_page(self, path):
		'''Like get_page() but guarantees the page does not yet exist
		by adding a number to the name to make it unique.

		This method is intended for cases where e.g. a automatic script
		wants to store a new page without user interaction. Conflicts
		are resolved automatically by appending a number to the name
		if the page already exists. Be aware that the resulting Page
		object may not match the given Path object because of this.

		@param path: a L{Path} object
		@returns: a L{Page} object
		'''
		i = 0
		base = path.name
		while True:
			try:
				page = self.get_page(path)
			except PageNotAvailableError:
				pass
			else:
				if not (page.hascontent or page.haschildren):
					return page
			finally:
				i += 1
				path = Path(base + ' %i' % i)

	def get_home_page(self):
		'''Returns a L{Page} object for the home page'''
		return self.get_page(self.config['Notebook']['home'])

	@notebook_state
	def store_page(self, page):
		'''Save the data from the page in the storage backend

		@param page: a L{Page} object
		@emits: store-page before storing the page
		@emits: stored-page on success
		'''
		logger.debug('Store page: %s', page)
		self.emit('store-page', page)
		page._store()
		file, folder = self.layout.map_page(page)
		self.index.update_file(file)
		page.set_modified(False)
		self.emit('stored-page', page)

	@notebook_state
	def store_page_async(self, page, parsetree):
		logger.debug('Store page in background: %s', page)
		self.emit('store-page', page)
		error = threading.Event()
		thread = threading.Thread(
			target=partial(self._store_page_async_thread_main, page, parsetree, error)
		)
		thread.start()
		pre_modified = page.modified
		op = SimpleAsyncOperation(
			notebook=self,
			message='Store page in progress',
			thread=thread,
			post_handler=partial(self._store_page_async_finished, page, error, pre_modified)
		)
		op.error_event = error
		op.run_on_idle()
		return op

	def _store_page_async_thread_main(self, page, parsetree, error):
		try:
			page._store_tree(parsetree)
		except:
			error.set()
			logger.exception('Error in background save')

	def _store_page_async_finished(self, page, error, pre_modified):
		if not error.is_set():
			file, folder = self.layout.map_page(page)
			self.index.update_file(file)
			if page.modified == pre_modified:
				# HACK: Checking modified state protects against race condition
				# in async store. Works because pageview sets "page.modified"
				# to a counter rather than a boolean
				page.set_modified(False)
				self.emit('stored-page', page)

	def wait_for_store_page_async(self):
		op = ongoing_operation(self)
		if isinstance(op, SimpleAsyncOperation):
			op()

	def move_page(self, path, newpath, update_links=True, update_heading=False):
		'''Move and/or rename a page in the notebook

		@param path: a L{Path} object for the old/current page name
		@param newpath: a L{Path} object for the new page name
		@param update_links: if C{True} all links B{from} and B{to} this
		page and any of it's children will be updated to reflect the
		new page name
		@param update_heading: if C{True} the heading of the page will be
		changed to the basename of the new path

		The original page C{path} does not have to exist, in this case
		only the link update will done. This is useful to update links
		for a placeholder.

		@raises PageExistsError: if C{newpath} already exists

		@emits: move-page before the move
		@emits: moved-page after successfull move
		'''
		for p in self.move_page_iter(path, newpath, update_links, update_heading):
			pass

	@assert_index_uptodate
	@notebook_state
	def move_page_iter(self, path, newpath, update_links=True, update_heading=False):
		'''Like L{move_page()} but yields pages that are being updated
		if C{update_links} is C{True}
		'''
		logger.debug('Move page %s to %s', path, newpath)

		self.emit('move-page', path, newpath)
		try:
			n_links = self.links.n_list_links_section(path, LINK_DIR_BACKWARD)
		except IndexNotFoundError:
			raise PageNotFoundError(path)

		file, folder = self.layout.map_page(path)
		if (file.exists() or folder.exists()):
			self._move_file_and_folder(path, newpath)
			self._reload_pages_in_cache(path)
			self.emit('moved-page', path, newpath)

			if update_links:
				for p in self._update_links_in_moved_page(path, newpath):
					yield p

		if update_links:
			for p in self._update_links_to_moved_page(path, newpath):
				yield p

			new_n_links = self.links.n_list_links_section(newpath, LINK_DIR_BACKWARD)
			if new_n_links != n_links:
				logger.warn('Number of links after move (%i) does not match number before move (%i)', new_n_links, n_links)
			else:
				logger.debug('Number of links after move does match number before move (%i)', new_n_links)

		if update_heading:
			page = self.get_page(newpath)
			tree = page.get_parsetree()
			if not tree is None:
				tree.set_heading_text(newpath.basename)
				page.set_parsetree(tree)
				self.store_page(page)

	def _move_file_and_folder(self, path, newpath):
		file, folder = self.layout.map_page(path)
		if not (file.exists() or folder.exists()):
			raise PageNotFoundError(path)

		newfile, newfolder = self.layout.map_page(newpath)
		if file.path.lower() == newfile.path.lower():
			if newfile.isequal(file) or newfolder.isequal(folder):
				pass # renaming on case-insensitive filesystem
			elif newfile.exists() or newfolder.exists():
				raise PageExistsError(newpath)
		elif newfile.exists():
			if self.layout.is_source_file(newfile):
				raise PageExistsError(newpath)
			else:
				raise PageNotAvailableError(newpath, newfile)
		elif newfolder.exists():
			raise PageExistsError(newpath)

		# First move the dir - if it fails due to some file being locked
		# the whole move is cancelled. Chance is bigger than the other
		# way around, e.g. attachment open in external program.

		changes = []

		if folder.exists():
			if newfolder.ischild(folder):
				# special case where we want to move a page down
				# into it's own namespace
				parent = folder.parent()
				tmp = parent.new_folder(folder.basename)
				folder.moveto(tmp)
				tmp.moveto(newfolder)
			else:
				folder.moveto(newfolder)

			changes.append((folder, newfolder))

			# check if we also moved the file inadvertently
			if file.ischild(folder):
				rel = file.relpath(folder)
				movedfile = newfolder.file(rel)
				if movedfile.exists() and movedfile.path != newfile.path:
						movedfile.moveto(newfile)
						changes.append((movedfile, newfile))
			elif file.exists():
				file.moveto(newfile)
				changes.append((file, newfile))

		elif file.exists():
			file.moveto(newfile)
			changes.append((file, newfile))

		# Process index changes after all fs changes
		# more robust if anything goes wrong in index update
		for old, new in changes:
			self.index.file_moved(old, new)


	def _update_links_in_moved_page(self, oldroot, newroot):
		# Find (floating) links that originate from the moved page
		# check if they would resolve different from the old location
		seen = set()
		for link in list(self.links.list_links_section(newroot)):
			if link.source.name not in seen:
				if link.source == newroot:
					oldpath = oldroot
				else:
					oldpath = oldroot + link.source.relname(newroot)

				yield link.source
				self._update_moved_page(link.source, oldpath, newroot, oldroot)
				seen.add(link.source.name)

	def _update_moved_page(self, path, oldpath, newroot, oldroot):
		logger.debug('Updating links in page moved from %s to %s', oldpath, path)
		page = self.get_page(path)
		tree = page.get_parsetree()
		if not tree:
			return

		def replacefunc(elt):
			text = elt.attrib['href']
			if link_type(text) != 'page':
				raise zim.formats.VisitorSkip

			href = HRef.new_from_wiki_link(text)
			if href.rel == HREF_REL_RELATIVE:
				raise zim.formats.VisitorSkip
			elif href.rel == HREF_REL_ABSOLUTE:
				oldtarget = self.pages.resolve_link(page, href)
				if oldtarget == oldroot:
					return self._update_link_tag(elt, page, newroot, href)
				elif oldtarget.ischild(oldroot):
					newtarget = newroot + oldtarget.relname(oldroot)
					return self._update_link_tag(elt, page, newtarget, href)
				else:
					raise zim.formats.VisitorSkip
			else:
				assert href.rel == HREF_REL_FLOATING
				newtarget = self.pages.resolve_link(page, href)
				oldtarget = self.pages.resolve_link(oldpath, href)

				if oldtarget == oldroot:
					return self._update_link_tag(elt, page, newroot, href)
				elif oldtarget.ischild(oldroot):
					oldanchor = self.pages.resolve_link(oldpath, HRef(HREF_REL_FLOATING, href.parts()[0]))
					if oldanchor.ischild(oldroot):
						raise zim.formats.VisitorSkip # oldtarget cannot be trusted
					else:
						newtarget = newroot + oldtarget.relname(oldroot)
						return self._update_link_tag(elt, page, newtarget, href)
				elif newtarget != oldtarget:
					# Redirect back to old target
					return self._update_link_tag(elt, page, oldtarget, href)
				else:
					raise zim.formats.VisitorSkip

		tree.replace(zim.formats.LINK, replacefunc)
		page.set_parsetree(tree)
		self.store_page(page)

	def _update_links_to_moved_page(self, oldroot, newroot):
		# 1. Check remaining placeholders, update pages causing them
		seen = set()
		try:
			oldroot = self.pages.lookup_by_pagename(oldroot)
		except IndexNotFoundError:
			pass
		else:
			for link in list(self.links.list_links_section(oldroot, LINK_DIR_BACKWARD)):
				if link.source.name not in seen:
					yield link.source
					self._move_links_in_page(link.source, oldroot, newroot)
					seen.add(link.source.name)

		# 2. Check for links that have anchor of same name as the moved page
		# and originate from a (grand)child of the parent of the moved page
		# and no longer resolve to the moved page
		parent = oldroot.parent
		for link in list(self.links.list_floating_links(oldroot.basename)):
			if link.source.name not in seen \
			and link.source.ischild(parent) \
			and not (
				link.target == newroot
				or link.target.ischild(newroot)
			):
				yield link.source
				self._move_links_in_page(link.source, oldroot, newroot)
				seen.add(link.source.name)

	def _move_links_in_page(self, path, oldroot, newroot):
		logger.debug('Updating page %s to move link from %s to %s', path, oldroot, newroot)
		page = self.get_page(path)
		tree = page.get_parsetree()
		if not tree:
			return

		def replacefunc(elt):
			text = elt.attrib['href']
			if link_type(text) != 'page':
				raise zim.formats.VisitorSkip

			href = HRef.new_from_wiki_link(text)
			target = self.pages.resolve_link(page, href)

			if target == oldroot:
				return self._update_link_tag(elt, page, newroot, href)
			elif target.ischild(oldroot):
				newtarget = newroot.child(target.relname(oldroot))
				return self._update_link_tag(elt, page, newtarget, href)

			elif href.rel == HREF_REL_FLOATING \
			and natural_sort_key(href.parts()[0]) == natural_sort_key(oldroot.basename) \
			and page.ischild(oldroot.parent):
				targetrecord = self.pages.lookup_by_pagename(target)
				if not target.ischild(oldroot.parent) \
				or not targetrecord.exists():
					# An link that was anchored to the moved page,
					# but now resolves somewhere higher in the tree
					# Or a link that no longer resolves
					if len(href.parts()) == 1:
						return self._update_link_tag(elt, page, newroot, href)
					else:
						mynewroot = newroot.child(':'.join(href.parts()[1:]))
						return self._update_link_tag(elt, page, mynewroot, href)

			raise zim.formats.VisitorSkip

		tree.replace(zim.formats.LINK, replacefunc)
		page.set_parsetree(tree)
		self.store_page(page)

	def _update_link_tag(self, elt, source, target, oldhref):
		if oldhref.rel == HREF_REL_ABSOLUTE: # prefer to keep absolute links
			newhref = HRef(HREF_REL_ABSOLUTE, target.name)
		else:
			newhref = self.pages.create_link(source, target)

		newhref.anchor = oldhref.anchor

		text = newhref.to_wiki_link()
		if elt.gettext() == elt.get('href'):
			elt[:] = [text]
		elif elt.gettext() == oldhref.parts()[-1] and len(elt) == 1:
			# We are using short links and the link text was short link
			# and there were no sub-node (like bold text) that would be cancelled.
			# Related to 'short_links' but not checking the property here.
			short = newhref.parts()[-1]
			if newhref.anchor:
				short += '#' + newhref.anchor
			elt[:] = [short]  # 'Journal:2020:01:20' -> '20'

		elt.set('href', text)
		return elt

	@assert_index_uptodate
	@notebook_state
	def delete_page(self, path, update_links=True):
		'''Delete a page from the notebook

		@param path: a L{Path} object
		@param update_links: if C{True} pages linking to the
		deleted page will be updated and the link are removed.

		@returns: C{True} when the page existed and was deleted,
		C{False} when the page did not exist in the first place.

		Raises an error when delete failed.

		@emits: delete-page before the actual delete
		@emits: deleted-page after successfull deletion
		'''
		existed = self._delete_page(path)

		for p in self._deleted_page(path, update_links):
			pass

		return existed

	@assert_index_uptodate
	@notebook_state
	def delete_page_iter(self, path, update_links=True):
		'''Like L{delete_page()}'''
		self._delete_page(path)

		for p in self._deleted_page(path, update_links):
			yield p

	def _delete_page(self, path):
		logger.debug('Delete page: %s', path)
		self.emit('delete-page', path)

		file, folder = self.layout.map_page(path)
		assert file.path.startswith(self.folder.path)
		assert folder.path.startswith(self.folder.path)

		if not (file.exists() or folder.exists()):
			return False
		else:
			if folder.exists():
				folder.remove_children()
				folder.remove()
			if file.exists():
				file.remove()

			self.index.update_file(file)
			self.index.update_file(folder)

			return True

	@assert_index_uptodate
	@notebook_state
	def trash_page(self, path, update_links=True):
		'''Move a page to Trash

		Like L{delete_page()} but will use the system Trash (which may
		depend on the OS we are running on). This is used in the
		interface as a more user friendly version of delete as it is
		undoable.

		@param path: a L{Path} object
		@param update_links: if C{True} pages linking to the
		deleted page will be updated and the link are removed.

		@returns: C{True} when the page existed and was deleted,
		C{False} when the page did not exist in the first place.

		Raises an error when trashing failed.

		@raises TrashNotSupportedError: if trashing is not supported by
		the storage backend or when trashing is explicitly disabled
		for this notebook.

		@emits: delete-page before the actual delete
		@emits: deleted-page after successfull deletion
		'''
		existed = self._trash_page(path)

		for p in self._deleted_page(path, update_links):
			pass

		return existed

	@assert_index_uptodate
	@notebook_state
	def trash_page_iter(self, path, update_links=True):
		'''Like L{trash_page()}'''
		self._trash_page(path)

		for p in self._deleted_page(path, update_links):
			yield p

	def _trash_page(self, path):
		from zim.newfs.helpers import TrashHelper

		logger.debug('Trash page: %s', path)

		if self.config['Notebook']['disable_trash']:
			raise TrashNotSupportedError('disable_trash is set')

		self.emit('delete-page', path)

		file, folder = self.layout.map_page(path)
		helper = TrashHelper()

		re = False
		if folder.exists():
			re = helper.trash(folder)
			if isinstance(path, Page):
				path.haschildren = False

		if file.exists():
			re = helper.trash(file) or re

		self.index.update_file(file)
		self.index.update_file(folder)

		return re

	def _deleted_page(self, path, update_links):
		self._reload_pages_in_cache(path)
		path = Path(path.name)

		if update_links:
			# remove persisting links
			try:
				indexpath = self.pages.lookup_by_pagename(path)
			except IndexNotFoundError:
				pass
			else:
				pages = set(
					l.source for l in self.links.list_links_section(path, LINK_DIR_BACKWARD))

				for p in pages:
					yield p
					page = self.get_page(p)
					self._remove_links_in_page(page, path)
					self.store_page(page)

		# let everybody know what happened
		self.emit('deleted-page', path)

	def _remove_links_in_page(self, page, path):
		logger.debug('Removing links in %s to %s', page, path)
		tree = page.get_parsetree()
		if not tree:
			return

		def replacefunc(elt):
			href = elt.attrib['href']
			type = link_type(href)
			if type != 'page':
				raise zim.formats.VisitorSkip

			hrefpath = self.pages.lookup_from_user_input(href, page)
			#~ print('LINK', hrefpath)
			if hrefpath == path \
			or hrefpath.ischild(path):
				# Replace the link by it's text
				return zim.formats.DocumentFragment(*elt)
			else:
				raise zim.formats.VisitorSkip

		tree.replace(zim.formats.LINK, replacefunc)
		page.set_parsetree(tree)

	def resolve_file(self, filename, path=None):
		'''Resolve a file or directory path relative to a page or
		Notebook

		This method is intended to lookup file links found in pages and
		turn resolve the absolute path of those files.

		File URIs and paths that start with '~/' or '~user/' are
		considered absolute paths. Also windows path names like
		'C:\\user' are recognized as absolute paths.

		Paths that starts with a '/' are taken relative to the
		to the I{document root} - this can e.g. be a parent directory
		of the notebook. Defaults to the filesystem root when no document
		root is set. (So can be relative or absolute depending on the
		notebook settings.)

		Paths starting with any other character are considered
		attachments. If C{path} is given they are resolved relative to
		the I{attachment folder} of that page, otherwise they are
		resolved relative to the I{notebook folder} - if any.

		The file is resolved purely based on the path, it does not have
		to exist at all.

		@param filename: the (relative) file path or uri as string
		@param path: a L{Path} object for the page
		@returns: a L{File} object.
		'''
		assert isinstance(filename, str)
		filename = filename.replace('\\', '/')
		if filename.startswith('~') or filename.startswith('file:/'):
			return File(filename)
		elif filename.startswith('/'):
			dir = self.document_root or Dir('/')
			return dir.file(filename)
		elif is_win32_path_re.match(filename):
			if not filename.startswith('/'):
				filename = '/' + filename
				# make absolute on Unix
			return File(filename)
		else:
			if path:
				dir = self.get_attachments_dir(path)
				return File((dir.path, filename)) # XXX LocalDir --> File -- will need get_abspath to resolve
			else:
				dir = Dir(self.layout.root.path) # XXX
				return File((dir, filename))

	def relative_filepath(self, file, path=None):
		'''Get a file path relative to the notebook or page

		Intended as the counter part of L{resolve_file()}. Typically
		this function is used to present the user with readable paths or to
		shorten the paths inserted in the wiki code. It is advised to
		use file URIs for links that can not be made relative with
		this method.

		The link can be relative:
		  - to the I{document root} (link will start with "/")
		  - the attachments dir (if a C{path} is given) or the notebook
		    (links starting with "./" or "../")
		  - or the users home dir (link like "~/user/")

		Relative file paths are always given with Unix path semantics
		(so "/" even on windows). But a leading "/" does not mean the
		path is absolute, but rather that it is relative to the
		X{document root}.

		@param file: L{File} object we want to link
		@keyword path: L{Path} object for the page where we want to
		link this file

		@returns: relative file path as string, or C{None} when no
		relative path was found
		'''
		from zim.newfs import LocalFile, LocalFolder
		file = LocalFile(file.path) # XXX
		notebook_root = self.layout.root
		document_root = LocalFolder(self.document_root.path) if self.document_root else None# XXX

		rootdir = '/'
		mydir = '.' + SEP
		updir = '..' + SEP

		# Look within the notebook
		if path:
			attachments_dir = self.get_attachments_dir(path)

			if file.ischild(attachments_dir):
				return mydir + file.relpath(attachments_dir)
			elif document_root and notebook_root \
			and document_root.ischild(notebook_root) \
			and file.ischild(document_root) \
			and not attachments_dir.ischild(document_root):
				# special case when document root is below notebook root
				# the case where document_root == attachment_folder is
				# already caught by above if clause
				return rootdir + file.relpath(document_root)
			elif notebook_root \
			and file.ischild(notebook_root) \
			and attachments_dir.ischild(notebook_root):
				parent = file.commonparent(attachments_dir)
				uppath = attachments_dir.relpath(parent)
				downpath = file.relpath(parent)
				up = 1 + uppath.replace('\\', '/').count('/')
				return updir * up + downpath
		else:
			if document_root and notebook_root \
			and document_root.ischild(notebook_root) \
			and file.ischild(document_root):
				# special case when document root is below notebook root
				return rootdir + file.relpath(document_root)
			elif notebook_root and file.ischild(notebook_root):
				return mydir + file.relpath(notebook_root)

		# If that fails look for global folders
		if document_root and file.ischild(document_root):
			return rootdir + file.relpath(document_root)

		# Finally check HOME or give up
		path = file.userpath
		return path if path.startswith('~') else None

	def get_attachments_dir(self, path):
		'''Get the X{attachment folder} for a specific page

		@param path: a L{Path} object
		@returns: a L{Dir} object or C{None}

		Always returns a Dir object when the page can have an attachment
		folder, even when the folder does not (yet) exist. However when
		C{None} is returned the store implementation does not support
		an attachments folder for this page.
		'''
		return self.layout.get_attachments_folder(path)

	def get_template(self, path):
		'''Get a template for the intial text on new pages
		@param path: a L{Path} object
		@returns: a L{ParseTree} object
		'''
		# FIXME hardcoded that template must be wiki format

		template = self.get_page_template_name(path)
		logger.debug('Got page template \'%s\' for %s', template, path)
		template = zim.templates.get_template('wiki', template)
		return self.eval_new_page_template(path, template)

	def get_page_template_name(self, path=None):
		'''Returns the name of the template to use for a new page.
		(To get the contents of the template directly, see L{get_template()})
		'''
		return self.emit_return_first('get-page-template', path or Path(':')) or 'Default'

	def eval_new_page_template(self, path, template):
		lines = []
		context = {
			'page': {
				'name': path.name,
				'basename': path.basename,
				'section': path.namespace,
				'namespace': path.namespace, # backward compat
			}
		}
		self.emit('init-page-template', path, template) # plugin hook
		template.process(lines, context)

		parser = zim.formats.get_parser('wiki')
		return parser.parse(lines)<|MERGE_RESOLUTION|>--- conflicted
+++ resolved
@@ -253,20 +253,11 @@
 
 		config = NotebookConfig(dir.file('notebook.zim'))
 
-<<<<<<< HEAD
 		if config['Notebook']['shared']:
-=======
-		subdir = dir.subdir('.zim')
-		if not shared:
-			subdir.touch()
-
-		if not shared and subdir.exists() and _iswritable(subdir):
-			cache_dir = subdir
-		else:
->>>>>>> 182b9fe0
 			cache_dir = _cache_dir_for_dir(dir)
 		else:
 			cache_dir = dir.subdir('.zim')
+			cache_dir.touch()
 			if not (cache_dir.exists() and _iswritable(cache_dir)):
 				cache_dir = _cache_dir_for_dir(dir)
 
