# -*- coding: utf-8 -*-

# Copyright 2008 Jaap Karssenberg <pardus@cpan.org>

# Bunch of meta data, used at least in the about dialog
<<<<<<< HEAD
__version__ = '0.48.tags1'
=======
__version__ = '0.49'
>>>>>>> c871fa0a
__url__='http://www.zim-wiki.org'
__author__ = 'Jaap Karssenberg <pardus@cpan.org>'
__copyright__ = 'Copyright 2008 - 2010 Jaap Karssenberg <pardus@cpan.org>'
__license__='''\
This program is free software; you can redistribute it and/or modify
it under the terms of the GNU General Public License as published by
the Free Software Foundation; either version 2 of the License, or
(at your option) any later version.

This program is distributed in the hope that it will be useful,
but WITHOUT ANY WARRANTY; without even the implied warranty of
MERCHANTABILITY or FITNESS FOR A PARTICULAR PURPOSE.
'''

import os
import sys
import gettext
import gobject
import logging

from getopt import gnu_getopt, GetoptError

import zim.fs
from zim.fs import *
from zim.errors import Error
from zim.config import data_dir, config_file, log_basedirs, ZIM_DATA_DIR


logger = logging.getLogger('zim')

if ZIM_DATA_DIR:
	# We are running from a source dir - use the locale data included there
	localedir = ZIM_DATA_DIR.dir.subdir('locale').path
	#~ print "Set localdir to: %s" % localedir
else:
	# Hope the system knows where to find the data
	localedir = None

gettext.install('zim', localedir, unicode=True, names=('_', 'gettext', 'ngettext'))

ZIM_EXECUTABLE = 'zim'


# All commandline options in various groups
longopts = ('verbose', 'debug')
commands = ('help', 'version', 'gui', 'server', 'export', 'index', 'manual', 'plugin', 'daemon')
commandopts = {
	'gui': ('list', 'geometry=', 'fullscreen', 'no-daemon'),
	'server': ('port=', 'template=', 'gui', 'no-daemon'),
	'export': ('format=', 'template=', 'output=', 'root-url=', 'index-page='),
	'index': ('output=',),
	'plugin': (),
	'daemon': (),
}
shortopts = {
	'v': 'version', 'h': 'help',
	'V': 'verbose', 'D': 'debug',
	'o': 'output='
}
maxargs = {
	'gui': 2, 'server': 1, 'manual': 1,
	'export': 2, 'index': 1
}

# Inline help - do not use __doc__ for this !
usagehelp = '''\
usage: zim [OPTIONS] [NOTEBOOK [PAGE]]
   or: zim --export [OPTIONS] NOTEBOOK [PAGE]
   or: zim --index  [OPTIONS] NOTEBOOK
   or: zim --server [OPTIONS] [NOTEBOOK]
   or: zim --plugin PLUGIN [ARGUMENTS]
   or: zim --manual [OPTIONS] [PAGE]
   or: zim --help
'''
optionhelp = '''\
General Options:
  --gui           run the editor (this is the default)
  --server        run the web server
  --export        export to a different format
  --index         build an index for a notebook
  --plugin        call a specific plugin function
  --manual        open the user manual
  -V, --verbose   print information to terminal
  -D, --debug     print debug messages
  -v, --version   print version and exit
  -h, --help      print this text

GUI Options:
  --list          show the list with notebooks instead of
                  opening the default notebook
  --geometry      window size and position as WxH+X+Y
  --fullscreen    start in fullscreen mode
  --no-daemon     start a single instance, no daemon

Server Options:
  --port          port to use (defaults to 8080)
  --template      name of the template to use
  --gui           run the gui wrapper for the server

Export Options:
  --format        format to use (defaults to 'html')
  --template      name of the template to use
  -o, --output    output directory
  --root-url      url to use for the document root
  --index-page    index page name

  You can use the export option to print a single page to stdout.
  When exporting a whole notebook you need to provide a directory.

Index Options:
  -o, --output    output file

Try 'zim --manual' for more help.
'''


class UsageError(Error):
	pass


class NotebookLookupError(Error):

	description = _('Could not find the file or folder for this notebook')
		# T: Error verbose description


def main(argv):
	'''Run the main program.'''
	global ZIM_EXECUTABLE

	# FIXME - this returns python.exe on my windows test
	ZIM_EXECUTABLE = argv[0]
	zim_exec_file = File(ZIM_EXECUTABLE)
	if zim_exec_file.exists():
		# We were given an absolute path, e.g. "python ./zim.py"
		ZIM_EXECUTABLE = zim_exec_file.path

	# Let getopt parse the option list
	short = ''.join(shortopts.keys())
	for s, l in shortopts.items():
		if l.endswith('='): short = short.replace(s, s+':')
	long = list(longopts) + list(commands)
	for opts in commandopts.values():
		long.extend(opts)

	opts, args = gnu_getopt(argv[1:], short, long)

	# First figure out which command to execute
	cmd = 'gui' # default
	if opts:
		o = opts[0][0].lstrip('-')
		if o in shortopts:
			o = shortopts[o].rstrip('=')
		if o in commands:
			opts.pop(0)
			cmd = o

	# If it is a simple command execute it and return
	if cmd == 'version':
		print 'zim %s\n' % __version__
		print __copyright__, '\n'
		print __license__
		return
	elif cmd == 'help':
		print usagehelp.replace('zim', argv[0])
		print optionhelp
		return

	# Otherwise check the number of arguments
	if cmd in maxargs and len(args) > maxargs[cmd]:
		raise UsageError

	# --manual is an alias for --gui /usr/share/zim/manual
	if cmd == 'manual':
		cmd = 'gui'
		args.insert(0, data_dir('manual').path)

	# Now figure out which options are allowed for this command
	allowedopts = list(longopts)
	allowedopts.extend(commandopts[cmd])

	# Convert options into a proper dict
	optsdict = {}
	for o, a in opts:
		o = str(o.lstrip('-')) # str() -> no unicode for keys
		if o in shortopts:
			o = shortopts[o].rstrip('=')

		if o+'=' in allowedopts:
			o = o.replace('-', '_')
			optsdict[o] = a
		elif o in allowedopts:
			o = o.replace('-', '_')
			optsdict[o] = True
		else:
			raise GetoptError, ("--%s is not allowed in combination with --%s" % (o, cmd), o)

	# --port is the only option that is not of type string
	if 'port' in optsdict and not optsdict['port'] is None:
		try:
			optsdict['port'] = int(optsdict['port'])
		except ValueError:
			raise GetoptError, ("--port takes an integer argument", 'port')

	# set logging output level for logging root (format has been set in zim.py)
	if not ZIM_EXECUTABLE[-4:].lower() == '.exe':
		# for most platforms
		level = logging.WARN
	else:
		# if running from Windows compiled .exe
		level = logging.ERROR
	if optsdict.pop('verbose', False): level = logging.INFO
	if optsdict.pop('debug', False): level = logging.DEBUG # no "elif" !
	logging.getLogger().setLevel(level)

	logger.info('This is zim %s', __version__)
	if level == logging.DEBUG:
		logger.debug('Python version is %s', str(sys.version_info))
		logger.debug('Platform is %s', os.name)
		try:
			from zim._version import version_info
			logger.debug(
				'Zim revision is:\n'
				'\tbranch: %(branch_nick)s\n'
				'\trevision: %(revno)d %(revision_id)s\n'
				'\tdate: %(date)s\n',
				version_info )
		except ImportError:
			logger.debug('No bzr version-info found')

		log_basedirs()

	# Now we determine the class to handle this command
	# and start the application ...
	logger.debug('Running command: %s', cmd)
	if cmd in ('export', 'index'):
		if not len(args) >= 1:
			import zim.notebook
			default = zim.notebook.get_default_notebook()
			handler = NotebookInterface(notebook=default)
		else:
			handler = NotebookInterface(notebook=args[0])

		handler.load_plugins() # should this go somewhere else ?

		if len(args) == 2:
			optsdict['page'] = args[1]

		method = getattr(handler, 'cmd_' + cmd)
		method(**optsdict)
	elif cmd == 'gui':
		notebook = None
		page = None
		if args:
			from zim.notebook import resolve_notebook
			notebook, page = resolve_notebook(args[0])
			if not notebook:
				notebook = File(args[0]).uri
				# make sure daemon approves of this uri and proper
				# error dialog is shown as a result by GtkInterface
			if len(args) == 2:
				page = args[1]

		if 'list' in optsdict:
			del optsdict['list'] # do not use default
		elif not notebook:
			import zim.notebook
			default = zim.notebook.get_default_notebook()
			if default:
				notebook = default
				logger.info('Opening default notebook')

		if 'no_daemon' in optsdict or os.name == 'nt':
			import zim.gui
			try:
				del optsdict['no_daemon']
			except KeyError:
				pass
			if not notebook:
				import zim.gui.notebookdialog
				notebook = zim.gui.notebookdialog.prompt_notebook()
				if not notebook:
					return # User cancelled notebook dialog
			handler = zim.gui.GtkInterface(notebook, page, **optsdict)
			handler.main()
		else:
			import zim.daemon
			proxy = zim.daemon.DaemonProxy()
			if not notebook:
				# Need to call this after spawning the daemon, else we
				# have gtk loaded in the daemon process, and that causes
				# problems with using gtk in child processes.
				import zim.gui.notebookdialog
				notebook = zim.gui.notebookdialog.prompt_notebook()
				if not notebook:
					proxy.quit_if_nochild()
					return # User cancelled notebook dialog
			gui = proxy.get_notebook(notebook)

			gui.present(page, **optsdict)
	elif cmd == 'server':
		try:
			del optsdict['no_daemon']
		except KeyError:
			pass

		import zim.www
		handler = zim.www.Server(*args, **optsdict)
		handler.main()
	elif cmd == 'daemon':
		# just start the daemon, nothing else
		import zim.daemon
		proxy = zim.daemon.DaemonProxy()
		proxy.ping()
	elif cmd == 'plugin':
		import zim.plugins
		try:
			pluginname = args.pop(0)
		except IndexError:
			raise UsageError
		module = zim.plugins.get_plugin_module(pluginname)
		module.main(None, *args)


class NotebookInterface(gobject.GObject):
	'''Application wrapper for a notebook. Base class for GtkInterface
	and WWWInterface classes.

	Subclasses can prove a class attribute "ui_type" to tell plugins what
	interface they support. This can be "gtk" or "html". If "ui_type" is None
	we run without interface (e.g. commandline export).

	Signals:
	* open-notebook (notebook)
	  Emitted to open a notebook in this interface
	'''

	# define signals we want to use - (closure type, return type and arg types)
	__gsignals__ = {
		'open-notebook': (gobject.SIGNAL_RUN_LAST, None, (object,)),
	}

	ui_type = None

	def __init__(self, notebook=None):
		gobject.GObject.__init__(self)
		self.notebook = None
		self.plugins = []

		self.preferences = config_file('preferences.conf')
		self.uistate = None

		if not notebook is None:
			self.open_notebook(notebook)

	def load_plugins(self):
		'''Load the plugins defined in the preferences'''
		default = ['calendar', 'insertsymbol', 'printtobrowser', 'versioncontrol']
		self.preferences['General'].setdefault('plugins', default)
		plugins = self.preferences['General']['plugins']
		plugins = set(plugins) # Eliminate doubles
		# Plugins should not have dependency on order of being added
		# just add sort to make behavior predictable.
		for name in sorted(plugins):
			self.load_plugin(name)

		loaded = [p.plugin_key for p in self.plugins]
		if set(loaded) != plugins:
			self.preferences['General']['plugins'] = sorted(loaded)

	def load_plugin(self, name):
		'''Load a single plugin by name, returns boolean for success'''
		assert isinstance(name, basestring)
		import zim.plugins
		try:
			klass = zim.plugins.get_plugin(name)
			if not klass.check_dependencies_ok():
				raise AssertionError, 'Dependencies failed for plugin %s' % name
			plugin = klass(self)
		except:
			logger.exception('Failed to load plugin %s', name)
			return None
		else:
			self.plugins.append(plugin)
			logger.debug('Loaded plugin %s (%s)', name, plugin)

		plugin.plugin_key = name
		if not name in self.preferences['General']['plugins']:
			self.preferences['General']['plugins'].append(name)

		return plugin

	def unload_plugin(self, plugin):
		'''Remove a plugin'''
		if isinstance(plugin, basestring):
			name = plugin
			assert name in map(lambda p: p.plugin_key, self.plugins)
			plugin = filter(lambda p: p.plugin_key == name, self.plugins)[0]
		else:
			assert plugin in self.plugins
			name = plugin.plugin_key

		plugin.disconnect()
		self.plugins.remove(plugin)
		logger.debug('Unloaded plugin %s', name)

		self.preferences['General']['plugins'].remove(name)
		self.preferences.write()

	def open_notebook(self, notebook):
		'''Open a notebook if no notebook was set already.
		'notebook' can be either a string, a File or Dir object or a
		Notebook object.

		If the notebook is a string which also specifies a page the page
		path is returned so it can be handled in a sub-class.
		'''
		from zim.notebook import resolve_notebook, get_notebook, Notebook
		assert self.notebook is None, 'BUG: other notebook opened already'
		assert not notebook is None, 'BUG: no notebook specified'

		logger.debug('Opening notebook: %s', notebook)
		if isinstance(notebook, (basestring, File, Dir)):
			if isinstance(notebook, basestring):
				nb, path = resolve_notebook(notebook)
			else:
				nb, path = notebook, None

			if not nb is None:
				nb = get_notebook(nb)

			if nb is None:
				raise NotebookLookupError, _('Could not find notebook: %s') % notebook
					# T: Error when looking up a notebook

			self.emit('open-notebook', nb)
			return path
		else:
			assert isinstance(notebook, Notebook)
			self.emit('open-notebook', notebook)
			return None

	def do_open_notebook(self, notebook):
		assert self.notebook is None, 'BUG: other notebook opened already'
		self.notebook = notebook
		if notebook.cache_dir:
			# may not exist during tests
			from zim.config import ConfigDictFile
			self.uistate = ConfigDictFile(
				notebook.cache_dir.file('state.conf') )
		# TODO read profile preferences file if one is set in the notebook

	def cmd_export(self, format='html', template=None, page=None, output=None, root_url=None, index_page=None):
		'''Method called when doing a commandline export'''
		import zim.exporter
		exporter = zim.exporter.Exporter(self.notebook, format, template, document_root_url=root_url, index_page=index_page)

		if page:
			path = self.notebook.resolve_path(page)
			page = self.notebook.get_page(path)

		if page and output is None:
			import sys
			exporter.export_page_to_fh(sys.stdout, page)
		elif not output:
			logger.error('Need output directory to export notebook')
		else:
			dir = Dir(output)
			if page:
				exporter.export_page(dir, page)
			else:
				self.notebook.index.update()
				exporter.export_all(dir)

	def cmd_index(self, output=None):
		'''Method called when doing a commandline index re-build'''
		if not output is None:
			import zim.index
			index = zim.index.Index(self.notebook, output)
		else:
			index = self.notebook.index
		index.flush()
		def on_callback(path):
			logger.info('Indexed %s', path.name)
			return True
		index.update(callback=on_callback)

	def spawn(self, *args):
		'''Spawn a new instance of zim'''
		# TODO: after implementing the daemon, put this in that module
		from zim.applications import Application
		zim = Application((ZIM_EXECUTABLE,) + args)
		zim.spawn()

# Need to register classes defining gobject signals
gobject.type_register(NotebookInterface)

<|MERGE_RESOLUTION|>--- conflicted
+++ resolved
@@ -3,11 +3,7 @@
 # Copyright 2008 Jaap Karssenberg <pardus@cpan.org>
 
 # Bunch of meta data, used at least in the about dialog
-<<<<<<< HEAD
-__version__ = '0.48.tags1'
-=======
 __version__ = '0.49'
->>>>>>> c871fa0a
 __url__='http://www.zim-wiki.org'
 __author__ = 'Jaap Karssenberg <pardus@cpan.org>'
 __copyright__ = 'Copyright 2008 - 2010 Jaap Karssenberg <pardus@cpan.org>'
