
# Copyright 2009-2014 Jaap Karssenberg <jaap.karssenberg@gmail.com>
# Copyright 2014 Andri Kusumah


import time
from platform import os

from gi.repository import Gtk

from zim.plugins import PluginClass
from zim.actions import action
from zim.fs import TmpFile
from zim.applications import Application

from zim.gui.pageview import PageViewExtension
from zim.gui.widgets import Dialog, ErrorDialog


PLATFORM = os.name

"""
TESTED:
	- import (imagemagick)
	- scrot
	- spectacle
UNTESTED:
	- boxcutter (windows, http://keepnote.org/boxcutter/)
"""
COMMAND = 'import'
SUPPORTED_COMMANDS_BY_PLATFORM = dict([
<<<<<<< HEAD
	('posix', ('import', 'scrot', 'spectacle')),
=======
	('posix', ('import', 'scrot', 'gnome-screenshot', 'spectacle')),
>>>>>>> 1eba41b7
	('nt', ('boxcutter',)),
])
SUPPORTED_COMMANDS = SUPPORTED_COMMANDS_BY_PLATFORM[PLATFORM]
if len(SUPPORTED_COMMANDS):
	COMMAND = SUPPORTED_COMMANDS[0]  # set first available tool as default


class ScreenshotPicker(object):
	cmd_options = dict([
		('scrot', {
			'select': ('--select', '--border'),
			'full': ('--multidisp',),
			'delay': '-d',
		}),
		('spectacle', {
			'select': ('--background', '--region', '--output'),
			'full': ('--background', '--fullscreen'),
			'delay': '--delay',
			'delay_factor': 1000,
			'output': '--output',
		}),
		('import', {
			'select': ('-silent',),
			'full': ('-silent', '-window', 'root'),
			'delay': '-delay',
		}),
		('boxcutter', {
			'select': None,
			'full': ('--fullscreen',),
			'delay': None,
		}),
		('gnome-screenshot', {
			'select': ('--area',),
			'full': ('--window',),
			'delay': '--delay',
			'output': '-f',
		}),
	])
	cmd_default = COMMAND
	final_cmd_options = ()

	def __init__(self, cmd, select=False, delay=0):
		cmd = self.select_cmd(cmd)
		screenshot_mode = 'select' if select is True else 'full'
		self.final_cmd_options += self.cmd_options[cmd][screenshot_mode]

		if str(delay).isdigit() and int(delay) > 0 and self.cmd_options[cmd]['delay'] is not None:
			delay_factor = 1
			if 'delay_factor' in self.cmd_options[cmd]:
				delay_factor =  self.cmd_options[cmd]['delay_factor']
			self.final_cmd_options += (self.cmd_options[cmd]['delay'], str(int(delay) * int(delay_factor)))
		if 'output' in self.cmd_options[cmd]:
			self.final_cmd_options += (self.cmd_options[cmd]['output'], )

	@classmethod
	def select_cmd(cls, cmd=None):
		if cmd is None or cmd not in SUPPORTED_COMMANDS or cmd not in cls.cmd_options:
			cmd = cls.cmd_default
		return cmd

	@classmethod
	def get_cmd_options(cls, cmd=None, select=False, delay=0):
		cmd = cls.select_cmd(cmd)
		delay = delay if str(delay).isdigit() and int(delay) > 0 else 0
		me = cls(cmd, select, str(delay))
		return me.final_cmd_options

	@classmethod
	def has_delay_cmd(cls, cmd=None):
		cmd = cls.select_cmd(cmd)
		return True if cls.cmd_options[cmd]['delay'] is not None else False

	@classmethod
	def has_select_cmd(cls, cmd):
		cmd = cls.select_cmd(cmd)
		return True if cls.cmd_options[cmd]['select'] is not None else False

	@classmethod
	def get_file_option(cls, cmd):
		return cls.cmd_options[cmd]['file']

class InsertScreenshotPlugin(PluginClass):
	plugin_info = {
		'name': _('Insert Screenshot'),  # T: plugin name
		'description': _('''\
This plugin  allows taking a screenshot and directly insert it
in a zim page.

This is a core plugin shipping with zim.
'''),  # T: plugin description
		'author': 'Jaap Karssenberg',
		'help': 'Plugins:Insert Screenshot',
	}
	plugin_preferences = (
		# key, type, label, default
		('screenshot_command', 'choice', _('Screenshot Command'), COMMAND, SUPPORTED_COMMANDS), # T: plugin preference
		('default_selection_mode', 'choice', _('Default choice'), 'Fullscreen', ['Fullscreen', 'Window or Region']),
		('default_delay', 'int', _('Default delay'), 0, (0,120)),
		('hide_dialog', 'bool', _('Hide options dialog'), False),
	)
	screenshot_cmd = COMMAND

	def __init__(self):
		PluginClass.__init__(self)
		self.on_preferences_changed(self.preferences)
		self.preferences.connect('changed', self.on_preferences_changed)

	def on_preferences_changed(self, preferences):
		self.screenshot_cmd = preferences['screenshot_command']

	@classmethod
	def check_dependencies(cls):
		cmds = []
		is_ok = False
		if len(SUPPORTED_COMMANDS):
			for cmd in SUPPORTED_COMMANDS:
				has_tool = Application(cmd).tryexec()
				if has_tool:
					is_ok = True
					cmds.append((cmd, True, False))
				else:
					cmds.append((cmd, False, False))
		return is_ok, cmds


class ScreenshotPageViewExtension(PageViewExtension):

	screenshot_command = COMMAND
	plugin = None

	def __init__(self, plugin, pageview):
		PageViewExtension.__init__(self, plugin, pageview)
		self.on_preferences_changed(plugin.preferences)
		self.connectto(plugin.preferences, 'changed', self.on_preferences_changed)
		self.plugin = plugin

	def on_preferences_changed(self, preferences):
		if preferences['screenshot_command']:
			self.screenshot_command = preferences['screenshot_command']

	@action(_('_Screenshot...'), icon='gtk-fullscreen', menuhints='insert')  # T: menu item for insert screenshot plugin
	def insert_screenshot(self):
		self.notebook = self.pageview.notebook
		self.page = self.pageview.page
<<<<<<< HEAD
=======

		if self.plugin.preferences['hide_dialog']:
			if self.plugin.preferences['default_selection_mode'] == 'Fullscreen':
				selection = False
			else:
				selection = True
			self.make_screenshot(selection, self.plugin.preferences['default_delay'])
		else:
			dialog = InsertScreenshotDialog.unique(self, self.pageview, self.notebook, self.page,
											   self.plugin.preferences['screenshot_command'], 
											   self.plugin.preferences['default_selection_mode'], self.make_screenshot)
			dialog.show_all()

	def make_screenshot(self, selection_mode, delay):
		tmpfile = TmpFile('insert-screenshot.png')
		options = ScreenshotPicker.get_cmd_options(self.screenshot_command, selection_mode, str(delay))
		cmd = (self.screenshot_command,) + options
		helper = Application(cmd)

		def callback(status, tmpfile):
					if status == helper.STATUS_OK:
						name = time.strftime('screenshot_%Y-%m-%d-%H%M%S.png')
						imgdir = self.notebook.get_attachments_dir(self.page)
						imgfile = imgdir.new_file(name)
						tmpfile.rename(imgfile)
						pageview = self.pageview
						pageview.insert_image(imgfile)
					else:
						ErrorDialog(self.ui, _('Some error occurred while running "%s"') % self.screenshot_command).run()
						# T: Error message in "insert screenshot" dialog, %s will be replaced by application name

		tmpfile.dir.touch()
		helper.spawn((tmpfile,), callback, tmpfile)
		return True
>>>>>>> 1eba41b7

		if self.plugin.preferences['hide_dialog']:
			if self.plugin.preferences['default_selection_mode'] == 'Fullscreen':
				selection = False
			else:
				selection = True
			self.make_screenshot(selection, self.plugin.preferences['default_delay'])
		else:
			dialog = InsertScreenshotDialog.unique(self, self.pageview, self.notebook, self.page,
											   self.plugin.preferences['screenshot_command'], 
											   self.plugin.preferences['default_selection_mode'], self.make_screenshot)
			dialog.show_all()

	def make_screenshot(self, selection_mode, delay):
		tmpfile = TmpFile('insert-screenshot.png')
		options = ScreenshotPicker.get_cmd_options(self.screenshot_command, selection_mode, str(delay))
		cmd = (self.screenshot_command,) + options
		helper = Application(cmd)

		def callback(status, tmpfile):
					if status == helper.STATUS_OK:
						name = time.strftime('screenshot_%Y-%m-%d-%H%M%S.png')
						imgdir = self.notebook.get_attachments_dir(self.page)
						imgfile = imgdir.new_file(name)
						tmpfile.rename(imgfile)
						pageview = self.pageview
						pageview.insert_image(imgfile)
					else:
						ErrorDialog(self.ui, _('Some error occurred while running "%s"') % self.screenshot_command).run()
						# T: Error message in "insert screenshot" dialog, %s will be replaced by application name
		
		tmpfile.dir.touch()
		helper.spawn((tmpfile,), callback, tmpfile)
		return True
		

class InsertScreenshotDialog(Dialog):
	screenshot_command = COMMAND

	def __init__(self, pageview, notebook, page, screenshot_command, default_choice, cmd):
		Dialog.__init__(self, pageview, _('Insert Screenshot'))  # T: dialog title
		self.pageview = pageview
		self.screenshot_command = screenshot_command
		if ScreenshotPicker.has_select_cmd(self.screenshot_command):
			self.screen_radio = Gtk.RadioButton.new_with_mnemonic_from_widget(None,
												_('Capture whole screen'))  # T: option in 'insert screenshot' dialog
			self.select_radio = Gtk.RadioButton.new_with_mnemonic_from_widget(self.screen_radio,
												_('Select window or region'))  # T: option in 'insert screenshot' dialog
			self.vbox.add(self.screen_radio)
			self.vbox.add(self.select_radio)
			if default_choice == 'Fullscreen':
				self.screen_radio.set_active(True)
			else:
				self.select_radio.set_active(True)

		self.cmd = cmd 
		if ScreenshotPicker.has_delay_cmd(self.screenshot_command):
			hbox = Gtk.HBox()
			self.vbox.add(hbox)
			hbox.add(Gtk.Label(label=_('Delay') + ': '))  # T: input in 'insert screenshot' dialog
			self.time_spin = Gtk.SpinButton()
			self.time_spin.set_range(0, 99)
			self.time_spin.set_increments(1, 5)
			self.time_spin.set_value(0)
			hbox.add(self.time_spin)
			hbox.add(Gtk.Label(label=' ' + _('seconds')))  # T: label behind timer

	def do_response_ok(self):
		selection_mode = False
		delay = 0
		if ScreenshotPicker.has_select_cmd(self.screenshot_command) and self.select_radio.get_active():
			selection_mode = True

		if ScreenshotPicker.has_delay_cmd(self.screenshot_command):
			delay = self.time_spin.get_value_as_int()
		self.cmd(selection_mode, delay)
		return True<|MERGE_RESOLUTION|>--- conflicted
+++ resolved
@@ -29,11 +29,7 @@
 """
 COMMAND = 'import'
 SUPPORTED_COMMANDS_BY_PLATFORM = dict([
-<<<<<<< HEAD
-	('posix', ('import', 'scrot', 'spectacle')),
-=======
 	('posix', ('import', 'scrot', 'gnome-screenshot', 'spectacle')),
->>>>>>> 1eba41b7
 	('nt', ('boxcutter',)),
 ])
 SUPPORTED_COMMANDS = SUPPORTED_COMMANDS_BY_PLATFORM[PLATFORM]
@@ -178,8 +174,6 @@
 	def insert_screenshot(self):
 		self.notebook = self.pageview.notebook
 		self.page = self.pageview.page
-<<<<<<< HEAD
-=======
 
 		if self.plugin.preferences['hide_dialog']:
 			if self.plugin.preferences['default_selection_mode'] == 'Fullscreen':
@@ -214,25 +208,6 @@
 		tmpfile.dir.touch()
 		helper.spawn((tmpfile,), callback, tmpfile)
 		return True
->>>>>>> 1eba41b7
-
-		if self.plugin.preferences['hide_dialog']:
-			if self.plugin.preferences['default_selection_mode'] == 'Fullscreen':
-				selection = False
-			else:
-				selection = True
-			self.make_screenshot(selection, self.plugin.preferences['default_delay'])
-		else:
-			dialog = InsertScreenshotDialog.unique(self, self.pageview, self.notebook, self.page,
-											   self.plugin.preferences['screenshot_command'], 
-											   self.plugin.preferences['default_selection_mode'], self.make_screenshot)
-			dialog.show_all()
-
-	def make_screenshot(self, selection_mode, delay):
-		tmpfile = TmpFile('insert-screenshot.png')
-		options = ScreenshotPicker.get_cmd_options(self.screenshot_command, selection_mode, str(delay))
-		cmd = (self.screenshot_command,) + options
-		helper = Application(cmd)
 
 		def callback(status, tmpfile):
 					if status == helper.STATUS_OK:
