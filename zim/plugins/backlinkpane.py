--- conflicted
+++ resolved
@@ -34,11 +34,7 @@
 		# key, type, label, default
 		('pane', 'choice', _('Position in the window'), RIGHT_PANE, PANE_POSITIONS),
 			# T: option for plugin preferences
-<<<<<<< HEAD
-		('show_count', 'bool', _('Show BackLink count in title'), False),
-=======
 		('show_count', 'bool', _('Show BackLink count in title'), True),
->>>>>>> a0ac16ab
 			# T: option for plugin preferences
 		('show_full_paths', 'bool', _('Show full Page Names'), False),
 			# T: option for plugin preferences
