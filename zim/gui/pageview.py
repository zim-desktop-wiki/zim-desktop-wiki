--- conflicted
+++ resolved
@@ -4796,24 +4796,23 @@
 					#~ assert False, "TEST"
 					self.notebook.store_page(page)
 
-<<<<<<< HEAD
                                 except zim.newfs.FileChangedError as error: #Catch case where file has been changed  
-					logger.debug('Failed to save page: %s', page.name)
-                                        if self.pageview.page._automerge:
-                                            self.pageview.page._refresh_view_merge_changes()
+					#logger.debug('Failed to save page: %s', page.name)
+					logger.exception('Failed to save page: %s', page.name)
+                                        #if self.pageview.page._automerge:
+                                        if page._automerge:
+                                            #self.pageview.page._refresh_view_merge_changes()
+                                            page._refresh_view_merge_changes()
                                         else:
                                             if self.pageview.spErr is not None:
-                                                self.spErr.tv.get_buffer().set_text(''.join(self.pageview.page.get_merged_text()[0]))
+                                                #self.spErr.tv.get_buffer().set_text(''.join(self.pageview.page.get_merged_text()[0]))
+                                                self.spErr.tv.get_buffer().set_text(''.join(page.get_merged_text()[0]))
                                             else:
-                                                SavePageErrorDialog(self.pageview, error, self.pageview.page, True)
+                                                #SavePageErrorDialog(self.pageview, error, self.pageview.page, True)
+                                                SavePageErrorDialog(self.pageview, error, page, dialog_timeout)
                                                 self.pageview.spErr.run()
                                                 self.pageview.spErr = None
                                         self.notebook.store_page(page) #retry - now it should be possible to save
-=======
-				except Exception as error:
-					logger.exception('Failed to save page: %s', page.name)
-					SavePageErrorDialog(self.pageview, error, page, dialog_timeout).run()
->>>>>>> 505bee19
 
 	def try_save_page(self):
 		'''Try to save the page
