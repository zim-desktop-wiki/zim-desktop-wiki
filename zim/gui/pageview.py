# -*- coding: utf-8 -*-

# Copyright 2008 Jaap Karssenberg <pardus@cpan.org>

'''This module contains the core of the interactive editor. It includes all
classes needed to display and edit a single page as well as related dialogs
like the dialogs to insert images, links etc.'''

from __future__ import with_statement

import logging

import gobject
import gtk
import pango
import re
import string
from time import strftime

import zim.fs
from zim.fs import *
from zim.notebook import Path, interwiki_link
from zim.parsing import link_type, Re, url_re
from zim.config import config_file
from zim.formats import get_format, \
	ParseTree, TreeBuilder, ParseTreeBuilder, \
	BULLET, CHECKED_BOX, UNCHECKED_BOX, XCHECKED_BOX
<<<<<<< HEAD
from zim.gui.widgets import Dialog, FileDialog, ErrorDialog, Button, IconButton, BrowserTreeView
from zim.gui.applications import OpenWithMenu, get_application
=======
from zim.gui.widgets import Dialog, FileDialog, ErrorDialog, \
	Button, IconButton, BrowserTreeView, InputEntry
from zim.gui.applications import OpenWithMenu
>>>>>>> fb6b8502
from zim.gui.clipboard import Clipboard, \
	PARSETREE_ACCEPT_TARGETS, parsetree_from_selectiondata

logger = logging.getLogger('zim.gui.pageview')


STOCK_CHECKED_BOX = 'zim-checked-box'
STOCK_UNCHECKED_BOX = 'zim-unchecked-box'
STOCK_XCHECKED_BOX = 'zim-xchecked-box'

bullet_types = {
	CHECKED_BOX: STOCK_CHECKED_BOX,
	UNCHECKED_BOX: STOCK_UNCHECKED_BOX,
	XCHECKED_BOX: STOCK_XCHECKED_BOX,
}
# reverse dict
bullets = {}
for bullet in bullet_types:
	bullets[bullet_types[bullet]] = bullet

# Check the (undocumented) list of constants in gtk.keysyms to see all names
KEYVALS_HOME = map(gtk.gdk.keyval_from_name, ('Home', 'KP_Home'))
KEYVALS_ENTER = map(gtk.gdk.keyval_from_name, ('Return', 'KP_Enter', 'ISO_Enter'))
KEYVALS_BACKSPACE = map(gtk.gdk.keyval_from_name, ('BackSpace',))
KEYVALS_TAB = map(gtk.gdk.keyval_from_name, ('Tab', 'KP_Tab'))
KEYVALS_LEFT_TAB = map(gtk.gdk.keyval_from_name, ('ISO_Left_Tab',))

#~ CHARS_END_OF_WORD = (' ', ')', '>', '.', '!', '?')
CHARS_END_OF_WORD = (' ', ')', '>')
KEYVALS_END_OF_WORD = map(
	gtk.gdk.unicode_to_keyval, map(ord, CHARS_END_OF_WORD))

KEYVALS_ASTERISK = (
	gtk.gdk.unicode_to_keyval(ord('*')), gtk.gdk.keyval_from_name('KP_Multiply'))
KEYVALS_SLASH = (
	gtk.gdk.unicode_to_keyval(ord('/')), gtk.gdk.keyval_from_name('KP_Divide'))
KEYVALS_GT = (gtk.gdk.unicode_to_keyval(ord('>')),)
KEYVALS_SPACE = (gtk.gdk.unicode_to_keyval(ord(' ')),)

KEYVAL_ESC = gtk.gdk.keyval_from_name('Escape')


ui_actions = (
	# name, stock id, label, accelerator, tooltip, readonly
	('undo', 'gtk-undo', _('_Undo'), '<ctrl>Z', '', False), # T: Menu item
	('redo', 'gtk-redo', _('_Redo'), '<ctrl><shift>Z', '', False), # T: Menu item
	('cut', 'gtk-cut', _('Cu_t'), '<ctrl>X', '', False), # T: Menu item
	('copy', 'gtk-copy', _('_Copy'), '<ctrl>C', '', False), # T: Menu item
	('paste', 'gtk-paste', _('_Paste'), '<ctrl>V', '', False), # T: Menu item
	('delete', 'gtk-delete', _('_Delete'), '', '', False), # T: Menu item
	('toggle_checkbox', STOCK_CHECKED_BOX, _('Toggle Checkbox \'V\''), 'F12', '', False), # T: Menu item
	('xtoggle_checkbox', STOCK_XCHECKED_BOX, _('Toggle Checkbox \'X\''), '<shift>F12', '', False), # T: Menu item
	('edit_object', 'gtk-properties', _('_Edit Link or Object...'), '<ctrl>E', '', False), # T: Menu item
	('remove_link', None, _('_Remove Link'), '', '', False), # T: Menu item
	('insert_date', None, _('_Date and Time...'), '<ctrl>D', '', False), # T: Menu item
	('insert_image', None, _('_Image...'), '', '', False), # T: Menu item
	('insert_text_from_file', None, _('Text From _File...'), '', '', False), # T: Menu item
	('insert_external_link', 'zim-link', _('E_xternal Link...'), '', '', False), # T: Menu item
	('insert_link', 'zim-link', _('_Link...'), '<ctrl>L', _('Insert Link'), False), # T: Menu item
	('clear_formatting', None, _('_Clear Formatting'), '<ctrl>0', '', False), # T: Menu item
	('show_find', 'gtk-find', _('_Find...'), '<ctrl>F', '', True), # T: Menu item
	('find_next', None, _('Find Ne_xt'), '<ctrl>G', '', True), # T: Menu item
	('find_previous', None, _('Find Pre_vious'), '<ctrl><shift>G', '', True), # T: Menu item
	('show_find_and_replace', 'gtk-find-and-replace', _('_Replace...'), '<ctrl>H', '', False), # T: Menu item
	('show_word_count', None, _('Word Count...'), '', '', True), # T: Menu item
)

ui_format_actions = (
	# name, stock id, label, accelerator, tooltip
	('apply_format_h1', None, _('Heading _1'), '<ctrl>1', _('Heading 1')), # T: Menu item
	('apply_format_h2', None, _('Heading _2'), '<ctrl>2', _('Heading 2')), # T: Menu item
	('apply_format_h3', None, _('Heading _3'), '<ctrl>3', _('Heading 3')), # T: Menu item
	('apply_format_h4', None, _('Heading _4'), '<ctrl>4', _('Heading 4')), # T: Menu item
	('apply_format_h5', None, _('Heading _5'), '<ctrl>5', _('Heading 5')), # T: Menu item
	('apply_format_strong', 'gtk-bold', _('_Strong'), '<ctrl>B', _('Strong')), # T: Menu item
	('apply_format_emphasis', 'gtk-italic', _('_Emphasis'), '<ctrl>I', _('Emphasis')), # T: Menu item
	('apply_format_mark', 'gtk-underline', _('_Mark'), '<ctrl>U', _('Mark')), # T: Menu item
	('apply_format_strike', 'gtk-strikethrough', _('_Strike'), '<ctrl>K', _('Strike')), # T: Menu item
	('apply_format_code', None, _('_Verbatim'), '<ctrl>T', _('Verbatim')), # T: Menu item
)

ui_format_toggle_actions = (
	# name, stock id, label, accelerator, tooltip
	('toggle_format_strong', 'gtk-bold', _('_Strong'), '', _('Strong')),
	('toggle_format_emphasis', 'gtk-italic', _('_Emphasis'), '', _('Emphasis')),
	('toggle_format_mark', 'gtk-underline', _('_Mark'), '', _('Mark')),
	('toggle_format_strike', 'gtk-strikethrough', _('_Strike'), '', _('Strike')),
)

ui_preferences = (
	# key, type, category, label, default
	('follow_on_enter', 'bool', 'Interface',
		_('Use the <Enter> key to follow links\n(If disabled you can still use <Alt><Enter>)'), True),
		# T: option in preferences dialog
	('read_only_cursor', 'bool', 'Interface',
		_('Show the cursor also for pages that can not be edited'), False),
		# T: option in preferences dialog
	('autolink_camelcase', 'bool', 'Editing',
		_('Automatically turn "CamelCase" words into links'), True),
		# T: option in preferences dialog
	('autolink_files', 'bool', 'Editing',
		_('Automatically turn file paths into links'), True),
		# T: option in preferences dialog
	('autoselect', 'bool', 'Editing',
		_('Automatically select the current word when you apply formatting'), True),
		# T: option in preferences dialog
	('unindent_on_backspace', 'bool', 'Editing',
		_('Unindent on <BackSpace>\n(If disabled you can still use <Shift><Tab>)'), True),
		# T: option in preferences dialog
	('recursive_checklist', 'bool', 'Editing',
		_('Checking a checkbox also change any sub-items'), False),
		# T: option in preferences dialog
)

_is_zim_tag = lambda tag: hasattr(tag, 'zim_type')
_is_indent_tag = lambda tag: _is_zim_tag(tag) and tag.zim_type == 'indent'
_is_not_indent_tag = lambda tag: _is_zim_tag(tag) and tag.zim_type != 'indent'
_is_heading_tag = lambda tag: hasattr(tag, 'zim_tag') and tag.zim_tag == 'h'
_is_pre_tag = lambda tag: hasattr(tag, 'zim_tag') and tag.zim_tag == 'pre'
_is_line_based_tag = lambda tag: _is_indent_tag(tag) or _is_heading_tag(tag) or _is_pre_tag(tag)
_is_not_line_based_tag = lambda tag: not _is_line_based_tag(tag)
_is_style_tag = lambda tag: _is_zim_tag(tag) and tag.zim_type == 'style'
_is_not_style_tag = lambda tag: not (_is_zim_tag(tag) and tag.zim_type == 'style')
_is_link_tag = lambda tag: _is_zim_tag(tag) and tag.zim_type == 'link'
_is_not_link_tag = lambda tag: not (_is_zim_tag(tag) and tag.zim_type == 'link')

PIXBUF_CHR = u'\uFFFC'

# Regexes used for autoformatting
heading_re = Re(r'^(={2,7})\s*(.*)\s*(\1)?$')
page_re = Re(r'''(
	  [\w\.\-\(\)]*(?: :[\w\.\-\(\)]{2,} )+:?
	| \+\w[\w\.\-\(\)]+(?: :[\w\.\-\(\)]{2,} )*:?
)$''', re.X) # e.g. namespace:page or +subpage, but not word without ':' or '+'
interwiki_re = Re(r'\w[\w\+\-\.]+\?\w\S+$') # name?page, where page can be any url style
file_re = Re(r'''(
	  ~/[^/\s]
	| ~[^/\s]*/
	| \.\.?/
	| /[^/\s]
)\S*$''', re.X) # ~xxx/ or ~name/xxx or ../xxx  or ./xxx  or /xxx

# These sets adjust to the current locale - so not same as "[a-z]" ..
# Must be kidding - no classes for this in the regex engine !?
classes = {
	'upper': string.uppercase,
	'lower': string.lowercase,
	'letters': string.letters
}
camelcase_re = Re(r'[%(upper)s]+[%(lower)s]+[%(upper)s]+\w*$' % classes)
twoletter_re = re.compile(r'[%(letters)s]{2}' % classes)
del classes

autoformat_bullets = {
	'*': BULLET,
	'[]': UNCHECKED_BOX,
	'[*]': CHECKED_BOX,
	'[x]': XCHECKED_BOX,
}


class UserActionContext(object):
	'''Class used for the TextBuffer.user_action attribute.
	This allows syntax like:

		with buffer.user_action:
			buffer.insert(...)

	instead off:

		buffer.begin_user_action()
		buffer.insert(...)
		buffer.end_user_action()
	'''

	def __init__(self, buffer):
		self.buffer = buffer

	def __enter__(self):
		self.buffer.begin_user_action()

	def __exit__(self, *a):
		self.buffer.end_user_action()


class SaveCursorContext(object):
	'''Class used by TextBuffer.tmp_cursor().
	This allows syntax like:

		with buffer.tmp_cursor(iter):
			# some manipulation using iter as cursor position

		# old cursor position restored

	Basically it keeps a mark for the old cursor and restores it
	after exiting the context.
	'''

	def __init__(self, buffer, iter=None):
		self.buffer = buffer
		self.iter = iter
		self.mark = None

	def __enter__(self):
		buffer = self.buffer
		cursor = buffer.get_iter_at_mark(buffer.get_insert())
		self.mark = buffer.create_mark(None, cursor, left_gravity=True)
		if self.iter:
			buffer.place_cursor(self.iter)

	def __exit__(self, *a):
		buffer = self.buffer
		iter = buffer.get_iter_at_mark(self.mark)
		buffer.place_cursor(iter)
		buffer.delete_mark(self.mark)


class TextBuffer(gtk.TextBuffer):
	'''Zim subclass of gtk.TextBuffer.

	This class manages the contents of a TextView widget. It can load a zim
	parsetree and after editing return a new parsetree. It manages images,
	links, bullet lists etc.

	The styles supported are given in the dict 'tag_styles'. These map to
	like named TextTags. For links anonymous TextTags are used. Not all tags
	are styles though, e.g. gtkspell uses it's own tags and tags may also
	be used to highlight search results etc.

	Signals:
		begin-insert-tree () - Emitted at the begin of a complex insert
		end-insert-tree () - Emitted at the end of a complex insert
		inserted-tree (start, end, tree, interactive) - Gives inserted tree after inserting it
		textstyle-changed (style) - Emitted when textstyle at the cursor changes
		indent-changed (level) - Emitted when the indent at the cursor changes
		clear - emitted to clear the whole buffer before destruction
	'''

	# We rely on the priority of gtk TextTags to sort links before styles,
	# and styles before indenting. Since styles are initialized on init,
	# while indenting tags are created when needed, indenting tags always
	# have the higher priority. By explicitly lowering the priority of new
	# link tags to zero we keep those tags on the lower endof the scale.


	# define signals we want to use - (closure type, return type and arg types)
	__gsignals__ = {
		'insert-text': 'override',
		'begin-insert-tree': (gobject.SIGNAL_RUN_LAST, None, ()),
		'end-insert-tree': (gobject.SIGNAL_RUN_LAST, None, ()),
		'inserted-tree': (gobject.SIGNAL_RUN_LAST, None, (object, object, object, object)),
		'textstyle-changed': (gobject.SIGNAL_RUN_LAST, None, (object,)),
		'indent-changed': (gobject.SIGNAL_RUN_LAST, None, (int,)),
		'clear': (gobject.SIGNAL_RUN_LAST, None, ())
	}

	# style attributes
	tabstop = 30 # pixels

	# text tags supported by the editor and default stylesheet
	tag_styles = {
		'h1': {'weight': pango.WEIGHT_BOLD, 'scale': 1.15**4},
		'h2': {'weight': pango.WEIGHT_BOLD, 'scale': 1.15**3},
		'h3': {'weight': pango.WEIGHT_BOLD, 'scale': 1.15**2},
		'h4': {'weight': pango.WEIGHT_ULTRABOLD, 'scale': 1.15},
		'h5': {'weight': pango.WEIGHT_BOLD, 'scale': 1.15, 'style': 'italic'},
		'h6': {'weight': pango.WEIGHT_BOLD, 'scale': 1.15},
		'emphasis': {'style': 'italic'},
		'strong': {'weight': pango.WEIGHT_BOLD},
		'mark': {'background': 'yellow'},
		'strike': {'strikethrough': 'true', 'foreground': 'grey'},
		'code': {'family': 'monospace'},
		'pre': {'family': 'monospace', 'wrap-mode': 'none'},
		'link': {'foreground': 'blue'},
		'find-highlight': {'background': 'orange'},
	}

	# possible attributes for styles in tag_styles
	tag_attributes = set( (
		'weight', 'scale', 'style', 'background', 'foreground', 'strikethrough',
		'family', 'wrap-mode', 'indent', 'underline'
	) )

	def __init__(self, notebook=None, page=None):
		gtk.TextBuffer.__init__(self)
		self.notebook = notebook
		self.page = page
		self._insert_tree_in_progress = False
		self.user_action = UserActionContext(self)
		self.finder = TextFinder(self)

		for k, v in self.tag_styles.items():
			if k in ('link', 'find-highlight'):
				continue # these are not proper styles
			tag = self.create_tag('style-'+k, **v)
			tag.zim_type = 'style'
			if k in ('h1', 'h2', 'h3', 'h4', 'h5', 'h6'):
				# This is needed to get proper output in get_parse_tree
				tag.zim_tag = 'h'
				tag.zim_attrib = {'level': int(k[1])}
			else:
				tag.zim_tag = k
				tag.zim_attrib = None

		self.textstyle = None
		self._editmode_tags = ()

		#~ import sys
		#~ for s in (
			#~ 'apply-tag', 'remove-tag',
			#~ 'delete-range', 'insert-pixbuf', 'insert-text',
			#~ 'mark-deleted', 'mark-set'
			#~ 'changed', , 'modified-changed',
		#~ ):
			#~ self.connect(s, lambda *a: sys.stderr.write('>>> %s\n' % a[-1]), s)

	def clear(self):
		'''Clear all content from the buffer'''
		self.emit('clear')

	def do_clear(self):
		self.set_textstyle(None)
		self.set_indent(None)
		self.delete(*self.get_bounds())

	def get_insert_iter(self):
		return self.get_iter_at_mark(self.get_insert())

	def set_parsetree(self, tree):
		'''Load a new ParseTree in the buffer, first flushes existing content'''
		self.clear()
		try:
			self.insert_parsetree_at_cursor(tree)
		except:
			# Prevent auto-save to kick in at any cost
			self.set_modified(False)
			raise
		else:
			self.set_modified(False)

	def insert_parsetree(self, iter, tree, interactive=False):
		'''Insert a ParseTree within the existing buffer at iter.

		The boolean 'interactive' determines how current state in
		the buffer is handled. If not interactive we break any existing
		tags and insert the tree, otherwise we insert using the
		formatting tags that that are present at iter.
		'''
		with self.tmp_cursor(iter):
			self.insert_parsetree_at_cursor(tree, interactive)

	def tmp_cursor(self, iter=None):
		'''Returns a SaveCursorContext object'''
		return SaveCursorContext(self, iter)

	def insert_parsetree_at_cursor(self, tree, interactive=False):
		'''Like insert_parsetree() but inserts at the cursor'''
		#~ print 'INSERT AT CURSOR', tree.tostring()
		self.emit('begin-insert-tree')
		startoffset = self.get_iter_at_mark(self.get_insert()).get_offset()
		if not interactive:
			self._editmode_tags = ()

		tree.decode_urls()
		root = tree.getroot()
		if root.text:
			self.insert_at_cursor(root.text)
		self._insert_element_children(root)
		self.set_editmode_from_cursor()
		startiter = self.get_iter_at_offset(startoffset)
		enditer = self.get_iter_at_mark(self.get_insert())
		self.emit('end-insert-tree')
		self.emit('inserted-tree', startiter, enditer, tree, interactive)

	def do_begin_insert_tree(self):
		self._insert_tree_in_progress = True

	def do_end_insert_tree(self):
		self._insert_tree_in_progress = False
		self.set_editmode_from_cursor(force=True)
			# emitting textstyle-changed is skipped while loading the tree

	def _insert_element_children(self, node, list_level=-1, raw=False):
		# FIXME should load list_level from cursor position
		#~ list_level = get_indent --- with bullets at indent 0 this is not bullet proof...
		if node.tag == 'zim-tree' and 'raw' in node.attrib:
			raw = node.attrib['raw']
			if isinstance(raw, basestring):
				raw = (raw != 'False')

		def force_line_start():
			# Inserts a newline if we are not at the beginning of a line
			# makes pasting a tree halfway in a line more sane
			if not raw:
				iter = self.get_iter_at_mark( self.get_insert() )
				if not iter.starts_line():
					self.insert_at_cursor('\n')

		for element in node.getchildren():
			if element.tag == 'p':
				# No force line start here on purpose
				if 'indent' in element.attrib:
					self.set_indent(int(element.attrib['indent']))

				if element.text:
					self.insert_at_cursor(element.text)

				self._insert_element_children(element, list_level=list_level, raw=raw) # recurs

				self.set_indent(None)
			elif element.tag == 'ul':
				if element.text:
					self.insert_at_cursor(element.text)

				self._insert_element_children(element, list_level=list_level+1, raw=raw) # recurs
			elif element.tag == 'li':
				force_line_start()

				if list_level < 0:
					list_level = 0 # We skipped the <ul> - raw tree ?
				if 'indent' in element.attrib:
					list_level = int(element.attrib['indent'])
				self.set_indent(list_level)
				if 'bullet' in element.attrib and element.attrib['bullet'] != '*':
					bullet = element.attrib['bullet']
				else:
					bullet = BULLET # default to '*'

				self.insert_bullet_at_cursor(bullet, raw=raw)

				if element.text:
					self.insert_at_cursor(element.text)

				self._insert_element_children(element, list_level=list_level, raw=raw) # recurs
				self.set_indent(None)

				if not raw:
					self.insert_at_cursor('\n')

			elif element.tag == 'link':
				self.insert_link_at_cursor(element.text, **element.attrib)
			elif element.tag == 'img':
				file = element.attrib['_src_file']
				self.insert_image_at_cursor(file, alt=element.text, **element.attrib)
			else:
				# Text styles
				if element.tag == 'h':
					force_line_start()
					tag = 'h'+str(element.attrib['level'])
					self.set_textstyle(tag)
				elif element.tag in self.tag_styles:
					self.set_textstyle(element.tag)
				else:
					assert False, 'Unknown tag: %s' % element.tag

				if element.text:
					self.insert_at_cursor(element.text)
				self.set_textstyle(None)

			if element.tail:
				self.insert_at_cursor(element.tail)

	def insert_link(self, iter, text, href, **attrib):
		'''Insert a link into the buffer at iter'''
		with self.tmp_cursor(iter):
			self.insert_link_at_cursor(text, href, **attrib)

	def insert_link_at_cursor(self, text, href=None, **attrib):
		'''Like insert_link() but inserts at the cursor'''
		tag = self.create_link_tag(text, href, **attrib)
		self._editmode_tags = \
			filter(_is_not_link_tag, self._editmode_tags) + (tag,)
		self.insert_at_cursor(text)
		self._editmode_tags = self._editmode_tags[:-1]

	def create_link_tag(self, text, href, **attrib):
		assert isinstance(href, basestring)
		tag = self.create_tag(None, **self.tag_styles['link'])
		tag.set_priority(0) # force links to be below styles
		tag.zim_type = 'link'
		tag.zim_tag = 'link'
		tag.zim_attrib = attrib
		if href == text:
			tag.zim_attrib['href'] = None
		else:
			tag.zim_attrib['href'] = href
		return tag

	def get_link_tag(self, iter):
		# Explicitly left gravity, otherwise position behind the link
		# would alos be consifered part of the link. Position before the
		# link is included here.
		for tag in iter.get_tags():
			if hasattr(tag, 'zim_type') and tag.zim_type == 'link':
				return tag
		else:
			return None

	def get_link_data(self, iter):
		'''Returns the dict with link properties for a link at iter.
		Fails silently and returns None when there is no link at iter.
		'''
		tag = self.get_link_tag(iter)

		if tag:
			link = tag.zim_attrib.copy()
			if link['href'] is None:
				# Copy text content as href
				start = iter.copy()
				if not start.begins_tag(tag):
					start.backward_to_tag_toggle(tag)
				end = iter.copy()
				if not end.ends_tag(tag):
					end.forward_to_tag_toggle(tag)
				link['href'] = start.get_text(end)
			return link
		else:
			return None

	def insert_pixbuf(self, iter, pixbuf):
		# Make sure we always apply the correct tags when inserting a pixbuf
		if iter.equal(self.get_iter_at_mark(self.get_insert())):
			gtk.TextBuffer.insert_pixbuf(self, iter, pixbuf)
		else:
			mode = self._editmode_tags
			self.set_editmode_from_iter(iter)
			gtk.TextBuffer.insert_pixbuf(self, iter, pixbuf)
			self._editmode_tags = mode

	def insert_image(self, iter, file, src, **attrib):
		'''Insert an image linked to file 'file' but showing 'src' as link to
		the user.
		'''
		#~ If there is a property 'alt' in attrib we try to set a tooltip.
		#~ '''
		if isinstance(file, basestring):
			file = File(file)
		try:
			if 'width' in attrib or 'height' in attrib:
				w = int(attrib.get('width', -1))
				h = int(attrib.get('height', -1))
				pixbuf = gtk.gdk.pixbuf_new_from_file_at_size(file.path, w, h)
			else:
				pixbuf = gtk.gdk.pixbuf_new_from_file(file.path)
		except:
			#~ logger.exception('Could not load image: %s', file)
			logger.warn('No such image: %s', file)
			widget = gtk.HBox() # Need *some* widget here...
			pixbuf = widget.render_icon(gtk.STOCK_MISSING_IMAGE, gtk.ICON_SIZE_DIALOG)
			pixbuf = pixbuf.copy() # need unique instance to set zim_attrib

		pixbuf.zim_type = 'image'
		pixbuf.zim_attrib = attrib
		pixbuf.zim_attrib['src'] = src
		pixbuf.zim_attrib['_src_file'] = file
		self.insert_pixbuf(iter, pixbuf)

	def insert_image_at_cursor(self, file, src, **attrib):
		iter = self.get_iter_at_mark(self.get_insert())
		self.insert_image(iter, file, src, **attrib)

	def get_image_data(self, iter):
		'''Returns data for a zim image at iter or None'''
		pixbuf = iter.get_pixbuf()
		if pixbuf and hasattr(pixbuf, 'zim_type') and pixbuf.zim_type == 'image':
			return pixbuf.zim_attrib.copy()
		else:
			return None

	def insert_icon(self, iter, stock):
		widget = gtk.HBox() # Need *some* widget here...
		pixbuf = widget.render_icon(stock, gtk.ICON_SIZE_MENU)
		if pixbuf is None:
			logger.warn('Could not find icon: %s', stock)
			pixbuf = widget.render_icon(gtk.STOCK_MISSING_IMAGE, gtk.ICON_SIZE_MENU)
		pixbuf.zim_type = 'icon'
		pixbuf.zim_attrib = {'stock': stock}
		self.insert_pixbuf(iter, pixbuf)

	def insert_icon_at_cursor(self, stock):
		iter = self.get_iter_at_mark(self.get_insert())
		self.insert_icon(iter, stock)

	def insert_bullet(self, iter, bullet):
		with self.tmp_cursor(iter):
			self.insert_bullet_at_cursor(bullet)

	def insert_bullet_at_cursor(self, bullet, raw=False):
		'''Insert a bullet plus a space at the cursor position.
		If 'raw' is True the space will be omitted and the check that
		cursor position must be at the start of a line will not be
		enforced.
		'''
		if not raw:
			insert = self.get_iter_at_mark( self.get_insert() )
			assert insert.starts_line(), 'BUG: bullet not at line start'

		with self.user_action:
			if bullet == BULLET:
				if raw:
					self.insert_at_cursor(u'\u2022')
				else:
					self.insert_at_cursor(u'\u2022 ')
			elif bullet in bullet_types:
				stock = bullet_types[bullet]
				self.insert_icon_at_cursor(stock)
				if not raw:
					self.insert_at_cursor(' ')
			else:
				logger.warn('Unkown bullet type: %s', bullet)
				if raw:
					self.insert_at_cursor(u'\u2022')
				else:
					self.insert_at_cursor(u'\u2022 ')

			if not filter(_is_indent_tag, self._editmode_tags):
				iter = self.get_iter_at_mark(self.get_insert())
				self.set_indent_for_line(0, iter.get_line())
					# bullets always need indenting


	def set_textstyle(self, name):
		'''Sets the current text style. This style will be applied
		to text inserted at the cursor. Use 'set_textstyle(None)' to
		reset to normal text.
		'''
		self._editmode_tags = filter(_is_not_style_tag, self._editmode_tags)

		if not name is None:
			tag = self.get_tag_table().lookup('style-'+name)
			self._editmode_tags = self._editmode_tags + (tag,)

		if not self._insert_tree_in_progress:
			self.emit('textstyle-changed', name)

	def get_textstyle(self):
		'''Returns current text style.'''
		tags = filter(_is_style_tag, self._editmode_tags)
		if tags:
			assert len(tags) == 1, 'BUG: can not have multiple text styles'
			return tags[0].get_property('name')[6:] # len('style-') == 6
		else:
			return None

	def set_editmode_from_cursor(self, force=False):
		iter = self.get_iter_at_mark(self.get_insert())
		self.set_editmode_from_iter(iter, force=force)

	def set_editmode_from_iter(self, iter, force=False):
		'''Updates the textstyle and indent from a text position.
		Triggered automatically when moving the cursor.
		'''
		tags = tuple(self.iter_get_zim_tags(iter))
		if force or not tags == self._editmode_tags:
			#~ print '>', [(t.zim_type, t.get_property('name')) for t in tags]
			self._editmode_tags = tags
			for tag in tags:
				if tag.zim_type == 'style':
					name = tag.get_property('name')[6:]
					self.emit('textstyle-changed', name)
					break
			else:
				self.emit('textstyle-changed', None)

	def iter_get_zim_tags(self, iter):
		'''Like gtk.TextIter.get_tags() but only returns our own tags and
		assumes inline tags (like 'strong', 'emphasis' etc.) have "left gravity".
		The "line based" tags (like 'indent', 'h', 'pre') gravitate both ways
		(but not at the same time). This method is used to determing which tags
		should be applied to newly inserted text at 'iter'.
		'''
		# For example:
		# <indent level=1>foo\n</indent><cursor><indent level=2>bar</indent>
		#	in this case new text should get indent level 2 -> right gravity
		# <indent level=1>foo\n</indent><indent level=2>bar</indent><cursor>\n
		#	in this case new text should also get indent level 2 -> left gravity
		start_tags = set(filter(_is_not_line_based_tag, iter.get_toggled_tags(True)))
		tags = filter(
			lambda tag: _is_zim_tag(tag) and not tag in start_tags,
			iter.get_tags() )

		end_tags = filter(_is_zim_tag, iter.get_toggled_tags(False))
		if filter(_is_line_based_tag, tags):
			# already have a right gravity line-based tag
			end_tags = filter(_is_not_line_based_tag, end_tags)
		tags.extend(end_tags)

		tags.sort(key=lambda tag: tag.get_priority())
		return tags

	def do_textstyle_changed(self, name):
		self.textstyle = name

	def toggle_textstyle(self, name, interactive=False):
		'''If there is a selection toggle the text style of the selection,
		otherwise toggle the text style of the cursor.
		'''
		if not self.get_has_selection():
			if self.textstyle == name:
				self.set_textstyle(None)
			else:
				self.set_textstyle(name)
		else:
			if interactive:
				self.emit('begin-user-action')
			start, end = self.get_selection_bounds()
			if name == 'code':
				text = start.get_text(end)
				if '\n' in text:
					name = 'pre'
			tag = self.get_tag_table().lookup('style-'+name)
			had_tag = self.range_has_tag(start, end, tag)
			self.remove_textstyle_tags(start, end)
			if not had_tag:
				self.apply_tag(tag, start, end)
			self.set_modified(True)
			if interactive:
				self.emit('end-user-action')

			self.set_editmode_from_cursor()

	def range_has_tag(self, start, end, tag):
		'''Check if a certain tag appears anywhere in a certain range'''
		# test right gravity for start iter, but left gravity for end iter
		if tag in start.get_tags() \
		or tag in self.iter_get_zim_tags(end):
			return True
		else:
			iter = start.copy()
			if iter.forward_to_tag_toggle(tag):
				return iter.compare(end) < 0
			else:
				return False

	def remove_textstyle_tags(self, start, end):
		'''Removes all textstyle tags from a range'''
		# Also remove links untill we support links nested in tags
		self.smart_remove_tags(_is_style_tag, start, end)
		self.smart_remove_tags(_is_link_tag, start, end)
		self.set_editmode_from_cursor()

	def smart_remove_tags(self, func, start, end):
		'''This method removes tags over a range based on a function to test if a
		tag needs to be removed or not. This is needed because directly calling
		remove_tag() without knowing if a tag was present or not will trigger the
		UndoStackManager to assume the tag was there.
		'''
		with self.user_action:
			iter = start.copy()
			while iter.compare(end) == -1:
				for tag in filter(func, iter.get_tags()):
					bound = iter.copy()
					bound.forward_to_tag_toggle(tag)
					if not bound.compare(end) == -1:
						bound = end.copy()
					self.remove_tag(tag, iter, bound)
					self.set_modified(True)

				if not iter.forward_to_tag_toggle(None):
					break

	def set_indent(self, level):
		'''Sets the current indent level. This style will be applied
		to text inserted at the cursor. Set 'level' None to remove indenting.
		Indenting level 0 looks the same as normal text for most purposes but
		has slightly different wrap around behavior, assumes a list bullet at
		start of the line.
		'''
		self._editmode_tags = filter(_is_not_indent_tag, self._editmode_tags)

		if not level is None:
			assert level >= 0
			tag = self._get_indent_tag(level)
			self._editmode_tags = self._editmode_tags + (tag,)
		else:
			level = -1

		self.emit('indent-changed', level)

	def get_indent(self, iter=None):
		'''Returns the indent level at iter, or at cursor if 'iter' is None.'''
		if iter is None:
			iter = self.get_iter_at_mark(self.get_insert())
		tags = filter(_is_indent_tag, iter.get_tags())
		if tags:
			assert len(tags) == 1, 'BUG: overlapping indent tags'
			return tags[0].zim_attrib['indent']
		else:
			return 0

	def _get_indent_tag(self, level):
		name = 'indent-%i' % level
		tag = self.get_tag_table().lookup(name)
		if tag is None:
			margin = 12 + self.tabstop * level # offset from left side for all lines
			indent = -12 # offset for first line (bullet)
			#~ tag = self.create_tag(name, left_margin=margin, indent=indent, background='#ccc')
			tag = self.create_tag(name, left_margin=margin, indent=indent)
			tag.zim_type = 'indent'
			tag.zim_tag = 'indent'
			tag.zim_attrib = {'indent': level}
		return tag

	def set_indent_for_line(self, level, line):
		start = self.get_iter_at_line(line)
		if filter(_is_heading_tag, start.get_tags()):
			return False

		end = start.copy()
		if not end.forward_to_line_end():
			# FIXME code below can only be enabled when indent and list tags are split up
			# otherwise inserting a bullet at the end of the buffer goes wrong
			# last line of buffer - without \n indent is not visible for empty line
			#~ with self.tmp_cursor():
				# Use tmp cursor in case we are cursor position
				#~ self.insert(end, '\n')
				#~ _, end = self.get_bounds()
				#~ start = end.copy()
				#~ start.backward_line()
			pass

		tags = filter(_is_indent_tag, start.get_tags())
		if tags:
			assert len(tags) == 1, 'BUG: overlapping indent tags'
			self.remove_tag(tags[0], start, end)
		tag = self._get_indent_tag(level)
		self.apply_tag(tag, start, end)
		self.set_modified(True)
		return True

	def increment_indent(self, iter):
		level = self.get_indent(iter)
		if self.set_indent_for_line(level+1, iter.get_line()):
			self.set_editmode_from_cursor() # also updates indent tag
			return True
		else:
			return False

	def decrement_indent(self, iter):
		level = self.get_indent(iter)
		if level > 0 and self.set_indent_for_line(level-1, iter.get_line()):
			self.set_editmode_from_cursor() # also updates indent tag
			return True
		else:
			return False

	def foreach_line_in_selection(self, func, userdata=None):
		'''Iterates over all lines covering the current selection and calls
		'func' for each line. The callback gets single argument, which is a
		TextIter for the start of the line. Optionally a second argument can
		be given by 'userdata'. Returns False if there is no selection.
		'''
		bounds = self.get_selection_bounds()
		if bounds:
			start, end = bounds
			self.foreach_line(start, end, func, userdata)
			return True
		else:
			return False

	def foreach_line(self, start, end, func, userdata=None):
		'''Iterates over all lines covering 'start' to 'end' and calls 'func'
		for each line. The callback gets single argument, which is a TextIter
		for the start of the line. Optionally a second argument can
		be given by 'userdata'.
		'''
		# first building list of lines because
		# iters might break when changing the buffer
		lines = []
		iter = self.get_iter_at_line(start.get_line())
		while iter.compare(end) == -1:
			lines.append(iter.get_line())
			if iter.forward_line():
				continue
			else:
				break

		if userdata is None:
			for line in lines:
				func(self.get_iter_at_line(line))
		else:
			for line in lines:
				func(self.get_iter_at_line(line), userdata)

	def strip_selection(self):
		'''Limits the selection by excluding whitespace (e.g. empty lines) from
		the start end end of the selection.
		Returns True if we have a non-zero non-whitespace selection.
		Returns False if no selection or the whole selection is whitespace.
		'''
		bounds = self.get_selection_bounds()
		if bounds:
			start, end = bounds
		else:
			return False

		selected = start.get_slice(end)
		if selected.isspace():
			return False

		left = len(selected) - len(selected.lstrip())
		right = len(selected) - len(selected.rstrip())
		if left > 0:
			start.forward_chars(left)
		if right > 0:
			end.backward_chars(right)

		self.select_range(start, end)

	def do_mark_set(self, iter, mark):
		if mark.get_name() == 'insert':
			self.set_editmode_from_iter(iter)
		gtk.TextBuffer.do_mark_set(self, iter, mark)

	def do_insert_text(self, end, string, length):
		'''Signal handler for insert-text signal'''
		# First call parent for the actual insert
		if string == '\n':
			# Break tags that are not allowed to span over multiple lines
			self._editmode_tags = filter(_is_not_style_tag, self._editmode_tags)
			self._editmode_tags = filter(_is_not_link_tag, self._editmode_tags)
			# TODO make this more robust for multiline inserts
		elif string in CHARS_END_OF_WORD:
			# Break links if end-of-word char is typed at end of a link
			# without this you not insert text behind a link e.g. at the end of a line
			links = filter(_is_link_tag, self._editmode_tags)
			if links and end.ends_tag(links[0]):
				self._editmode_tags = filter(_is_not_link_tag, self._editmode_tags)
				# TODO this should go into the TextView, not here
				# Now it goes OK only because we only check single char inserts, but would break
				# for multi char inserts from the view - fixing that here breaks insert parsetree

		gtk.TextBuffer.do_insert_text(self, end, string, length)

		# Apply current text style
		length = len(unicode(string))
			# default function argument gives byte length :S
		start = end.copy()
		start.backward_chars(length)
		self.remove_all_tags(start, end)
		for tag in self._editmode_tags:
			self.apply_tag(tag, start, end)

	def do_delete_range(self, start, end):
		# Wrap actual delete to hook _do_lines_merged
		if start.get_line() != end.get_line():
			with self.user_action:
				mark = self.create_mark(None, start)
				gtk.TextBuffer.do_delete_range(self, start, end)
				iter = self.get_iter_at_mark(mark)
				self.delete_mark(mark)
				self._do_lines_merged(iter)
		else:
			gtk.TextBuffer.do_delete_range(self, start, end)

		self.set_editmode_from_cursor()
		# Delete formatted word + type should not show format again

	def _do_lines_merged(self, iter):
		# Enforce tags like 'h', 'pre' and 'indent' to be consistent over the line
		if iter.starts_line() or iter.ends_line():
			return

		end = iter.copy()
		end.forward_to_line_end()

		self.smart_remove_tags(_is_line_based_tag, iter, end)

		for tag in self.iter_get_zim_tags(iter):
			if _is_line_based_tag(tag):
				self.apply_tag(tag, iter, end)

		self.set_editmode_from_cursor()

	def do_insert_pixbuf(self, end, pixbuf):
		gtk.TextBuffer.do_insert_pixbuf(self, end, pixbuf)
		start = end.copy()
		start.backward_char()
		self.remove_all_tags(start, end)
		for tag in self._editmode_tags:
			self.apply_tag(tag, start, end)

	def get_bullet(self, line):
		iter = self.get_iter_at_line(line)
		return self._get_bullet(iter)

	def get_bullet_at_iter(self, iter):
		if not iter.starts_line():
			return None
		else:
			return self._get_bullet_at_iter(iter)

	def _get_bullet_at_iter(self, iter):
		pixbuf = iter.get_pixbuf()
		if pixbuf:
			if hasattr(pixbuf, 'zim_type') and pixbuf.zim_type == 'icon' \
			and pixbuf.zim_attrib['stock'] in (
				STOCK_CHECKED_BOX, STOCK_UNCHECKED_BOX, STOCK_XCHECKED_BOX):
				return bullets[pixbuf.zim_attrib['stock']]
			else:
				return None
		else:
			bound = iter.copy()
			bound.forward_char()
			if iter.get_slice(bound) == u'\u2022':
				return BULLET
			else:
				return None

	def iter_forward_past_bullet(self, iter):
		bullet = self.get_bullet_at_iter(iter)
		if bullet:
			self._iter_forward_past_bullet(iter, bullet)
			return True
		else:
			return False

	def _iter_forward_past_bullet(self, iter, bullet):
		assert bullet in (BULLET, CHECKED_BOX, UNCHECKED_BOX, XCHECKED_BOX)
		# other bullet types might need to skip different number of char etc.
		iter.forward_char()
		bound = iter.copy()
		bound.forward_char()
		while iter.get_text(bound) == ' ':
			if iter.forward_char():
				bound.forward_char()
			else:
				break

	def get_parsetree(self, bounds=None, raw=False):
		'''Returns a parse tree for the page contents.

		If 'raw' is True you get a tree that is _not_ nicely cleaned up.
		This raw tree should result in the exact same contents in the buffer
		when reloaded so it can be used for e.g. by the undostack manager.
		Also this feature allows for testability of the cleanup routines.
		Raw parsetrees have an attribute to flag them as a raw tree, so on
		insert we can make sure they are inserted in the same way.
		'''
		if bounds is None:
			start, end = self.get_bounds()
		else:
			start, end = bounds

		if raw:
			builder = TreeBuilder()
			builder.start('zim-tree', {'raw': True})
		else:
			builder = ParseTreeBuilder()
			builder.start('zim-tree')

		open_tags = []
		def set_tags(iter, tags):
			'''This function changes the parse tree based on the TextTags in
			effect for the next section of text.
			'''
			# We assume that by definition we only get one tag for each tag
			# type and that we get tags in such an order that the one we get
			# first should be closed first while closing later ones breaks the
			# ones before. This is enforced using the priorities of the tags
			# in the TagTable.
			tags.sort(key=lambda tag: tag.get_priority(), reverse=True)

			i = 0
			while i < len(tags) and i < len(open_tags) \
			and tags[i] == open_tags[i][0]:
				i += 1

			# so i is the breakpoint where new stack is different
			while len(open_tags) > i:
				builder.end(open_tags[-1][1])
				open_tags.pop()

			# Convert some tags on the fly
			if tags:
				for tag in tags[i:]:
					t, attrib = tag.zim_tag, tag.zim_attrib
					if t == 'indent':
						bullet = self._get_bullet_at_iter(iter)
						if bullet:
							t = 'li'
							attrib = attrib.copy() # break ref with tree
							attrib['bullet'] = bullet
							self._iter_forward_past_bullet(iter, bullet)
						elif not raw and not iter.starts_line():
							# Indent not visible if it does not start at begin of line
							t = '_ignore_'
						else:
							t = 'p'
					elif t == 'pre' and not raw and not iter.starts_line():
						# Without indenting 'pre' looks the same as 'code'
						# Prevent turning into a seperate paragraph here
						t = 'code'
					elif t == 'link':
						attrib = self.get_link_data(iter)
						assert attrib['href'], 'Links should have a href'
					builder.start(t, attrib)
					open_tags.append((tag, t))

		def break_tags(type):
			# Forces breaking the stack of open tags on the level of 'tag'
			# The next set_tags() will re-open any tags that are still open
			i = 0
			for i in range(len(open_tags)):
				if open_tags[i][1] == type:
					break

			# so i is the breakpoint
			while len(open_tags) > i:
				builder.end(open_tags[-1][1])
				open_tags.pop()

		# And now the actual loop going through the buffer
		iter = start.copy()
		while iter.compare(end) == -1:
			pixbuf = iter.get_pixbuf()
			if pixbuf:
				if pixbuf.zim_type == 'icon':
					# Reset all tags - and let set_tags parse the bullet
					if open_tags:
						break_tags(open_tags[0][1])
					set_tags(iter, filter(_is_indent_tag, iter.get_tags()))
				else:
					pass # reset all tags except indenting
					set_tags(iter, filter(_is_indent_tag, iter.get_tags()))

				pixbuf = iter.get_pixbuf() # iter may have moved
				if pixbuf is None:
					continue

				if pixbuf.zim_type == 'icon':
					logger.warn('BUG: Checkbox outside of indent ?')
				elif pixbuf.zim_type == 'image':
					attrib = pixbuf.zim_attrib.copy()
					if 'alt' in attrib:
						text = attrib.pop('alt') or ''
						builder.start('img', attrib)
						builder.data(text)
						builder.end('img')
					else:
						builder.start('img', attrib)
						builder.end('img')
				else:
					assert False, 'BUG: unknown pixbuf type'

				iter.forward_char()
			# FUTURE: elif embedded widget
			else:
				# Set tags
				copy = iter.copy()
				set_tags(iter, filter(_is_zim_tag, iter.get_tags()))
				if not iter.equal(copy): # iter moved
					continue

				# Find biggest slice without tags being toggled
				bound = iter.copy()
				toggled = []
				while not toggled:
					if not bound.is_end() and bound.forward_to_tag_toggle(None):
						# For some reason the not is_end check is needed
						# to prevent an odd corner case infinite loop
						toggled = filter(_is_zim_tag,
							bound.get_toggled_tags(False)
							+ bound.get_toggled_tags(True) )
					else:
						bound = end.copy() # just to be sure..
						break

				# But limit slice to first pixbuf
				# FUTURE: also limit slice to any embeddded widget
				text = iter.get_slice(bound)
				if PIXBUF_CHR in text:
					i = text.index(PIXBUF_CHR)
					bound = iter.copy()
					bound.forward_chars(i)
					text = text[:i]

				# And limit to end
				if bound.compare(end) == 1:
					bound = end.copy()
					text = iter.get_slice(end)

				if filter(lambda t: t[1] == 'li', open_tags) \
				and bound.get_line() != iter.get_line():
					# And limit bullets to a single line
					orig = bound
					bound = iter.copy()
					bound.forward_line()
					assert bound.compare(orig) < 1
					text = iter.get_slice(bound).rstrip('\n')
					builder.data(text)
					break_tags('li')
					builder.data('\n') # add to tail
				else:
					# Else just inser text we got
					builder.data(text)

				iter = bound

		# close any open tags
		set_tags(end, [])

		builder.end('zim-tree')
		tree = ParseTree(builder.close())
		tree.encode_urls()
		#~ print tree.tostring()
		return tree

	def select_line(self):
		'''selects the line at the cursor'''
		iter = self.get_iter_at_mark(self.get_insert())
		iter = self.get_iter_at_line(iter.get_line())
		end = iter.copy()
		end.forward_to_line_end()
		self.select_range(iter, end)

	def select_word(self):
		'''Selects the word at the cursor, if any. Returns True for success'''
		insert = self.get_iter_at_mark(self.get_insert())
		if not insert.inside_word():
			return False

		bound = insert.copy()
		if not insert.ends_word():
			insert.forward_word_end()
		if not bound.starts_word():
			bound.backward_word_start()

		self.select_range(insert, bound)
		return True

	def select_link(self):
		'''Selects the link at the cursor, if any.
		Returns link data or None when there was no link at the cursor.
		'''
		insert = self.get_iter_at_mark(self.get_insert())
		tag = self.get_link_tag(insert)
		if tag is None:
			return None
		link = tag.zim_attrib.copy()

		bound = insert.copy()
		if not insert.ends_tag(tag):
			insert.forward_to_tag_toggle(tag)
		if not bound.begins_tag(tag):
			bound.backward_to_tag_toggle(tag)

		if link['href'] is None:
			link['href'] = bound.get_text(insert)

		self.select_range(insert, bound)
		return link

	def remove_link(self, start, end):
		'''Removes any links between start and end'''
		self.smart_remove_tags(_is_link_tag, start, end)
		self.set_editmode_from_cursor()

	def toggle_checkbox(self, iter, checkbox_type=CHECKED_BOX):
		bullet = self.get_bullet_at_iter(iter)
		if bullet in (UNCHECKED_BOX, CHECKED_BOX, XCHECKED_BOX):
			if bullet == checkbox_type:
				icon = bullet_types[UNCHECKED_BOX]
			else:
				icon = bullet_types[checkbox_type]
		else:
			return False

		with self.user_action:
			bound = iter.copy()
			bound.forward_char()
			self.delete(iter, bound)
			self.insert_icon(iter, icon)

		return True

	def iter_backward_word_start(self, iter):
		'''Like gtk.TextIter.backward_word_start() but less intelligent.
		This method does not take into account the language and just skips
		to either the last white space or the begin of line.
		Returns boolean for success.
		'''
		if iter.starts_line():
			return False

		# find start of word - either start of line or whitespace
		# the backward_word_start() method also stops at punctuation etc.
		orig = iter.copy()
		while True:
			if iter.starts_line():
				break
			else:
				bound = iter.copy()
				bound.backward_char()
				char = bound.get_slice(iter)
				if char == PIXBUF_CHR or char.isspace():
					break # whitespace or pixbuf before start iter
				else:
					iter.backward_char()

		return iter.compare(orig)

	def get_has_selection(self):
		'''Returns boolean whether there is a selection or not.

		Method available in gtk.TextBuffer for gtk version >= 2.10
		reproduced here for backward compatibility.
		'''
		return bool(self.get_selection_bounds())

	def iter_in_selection(self, iter):
		'''Returns True if 'iter' is within the current selection'''
		bounds = self.get_selection_bounds()
		return bounds \
			and bounds[0].compare(iter) <= 0 \
			and bounds[1].compare(iter) >= 0
		# not using iter.in_range to be inclusive of bounds

	def unset_selection(self):
		iter = self.get_iter_at_mark(self.get_insert())
		self.select_range(iter, iter)

	def copy_clipboard(self, clipboard):
		bounds = self.get_selection_bounds()
		if bounds:
			tree = self.get_parsetree(bounds)
			Clipboard().set_parsetree(self.notebook, self.page, tree)

	def cut_clipboard(self, clipboard, default_editable):
		if self.get_has_selection():
			self.copy_clipboard(clipboard)
			self.delete_selection(True, default_editable)

	def paste_clipboard(self, clipboard, iter, default_editable):
		if not default_editable: return

		if iter is None:
			iter = self.get_iter_at_mark(self.get_insert())
		elif self.get_has_selection():
			# unset selection if explicit iter is given
			bound = self.get_selection_bound()
			insert = self.get_insert()
			self.move_mark(bound, self.get_iter_at_mark(insert))

		mark = self.get_mark('zim-paste-position')
		if mark:
			self.move_mark(mark, iter)
		else:
			self.create_mark('zim-paste-position', iter, left_gravity=False)

		#~ clipboard.debug_dump_contents()
		clipboard.request_parsetree(self._paste_clipboard)

	def _paste_clipboard(self, parsetree):
		#~ print '!! PASTE', parsetree.tostring()
		with self.user_action:
			if self.get_has_selection():
				start, end = self.get_selection_bounds()
				self.delete(start, end)

			mark = self.get_mark('zim-paste-position')
			iter = self.get_iter_at_mark(mark)
			self.delete_mark(mark)

			self.place_cursor(iter)
			self.insert_parsetree_at_cursor(parsetree, interactive=True)

# Need to register classes defining gobject signals
gobject.type_register(TextBuffer)


FIND_CASE_SENSITIVE = 1
FIND_WHOLE_WORD = 2
FIND_REGEX = 4

class TextFinder(object):
	'''This class defines a helper object for the textbuffer which
	takes care of searching. You can get an instance of this class
	from the textbuffer.finder attribute.
	'''

	def __init__(self, textbuffer):
		self.buffer = textbuffer
		self.regex = None
		self.string = None
		self.flags = 0

		self.highlight = False
		self.highlight_tag = self.buffer.create_tag(
			None, **self.buffer.tag_styles['find-highlight'] )

	def get_settings(self):
		'''Returns the current search string, flags and highlight state'''
		return self.string, self.flags, self.highlight

	def find(self, string, flags=0):
		'''Select the next occurence of 'string', returns True if
		the string was found.

		Flags can be:
			FIND_CASE_SENSITIVE - check case of matches
			FIND_WHOLE_WORD - only match whole words
			FIND_REGEX - input is a regular expression
		'''
		assert isinstance(string, basestring)
		self.string = string
		self.flags = flags

		if not flags & FIND_REGEX:
			string = re.escape(string)

		if flags & FIND_WHOLE_WORD:
			string = '\\b' + string + '\\b'

		if flags & FIND_CASE_SENSITIVE:
			self.regex = re.compile(string, re.U)
		else:
			self.regex = re.compile(string, re.U | re.I)

		#~ print '!! FIND "%s"' % self.regex.pattern

		if self.highlight:
			self._update_highlight()

		iter = self.buffer.get_insert_iter()
		return self._find_next(iter)

	def find_next(self):
		'''Skip to the next match and select it'''
		iter = self.buffer.get_insert_iter()
		iter.forward_char() # Skip current position
		return self._find_next(iter)

	def _find_next(self, iter):
		# Common functionality between find() and find_next()
		# Looking for a match starting at iter
		if self.regex is None:
			self.buffer.unset_selection()
			return False


		line = iter.get_line()
		lastline = self.buffer.get_end_iter().get_line()
		for start, end, _ in self._check_range(line, lastline, 1):
			if start.compare(iter) == -1:
				continue
			else:
				self.buffer.select_range(start, end)
				return True
		for start, end, _ in self._check_range(0, line, 1):
			self.buffer.select_range(start, end)
			return True

		self.buffer.unset_selection()
		return False


	def find_previous(self):
		'''Skip back to the previous match and select it'''
		if self.regex is None:
			self.buffer.unset_selection()
			return False

		iter = self.buffer.get_insert_iter()
		line = iter.get_line()
		lastline = self.buffer.get_end_iter().get_line()
		for start, end, _ in self._check_range(line, 0, -1):
			if start.compare(iter) != -1:
				continue
			else:
				self.buffer.select_range(start, end)
				return True
		for start, end, _ in self._check_range(lastline, line, -1):
			self.buffer.select_range(start, end)
			return True

		self.buffer.unset_selection()
		return False


	def set_highlight(self, highlight):
		self.highlight = highlight
		self._update_highlight()
		# TODO we could connect to buffer signals to update highlighting
		# when the buffer is modified.

	def _update_highlight(self):
		# Clear highlighting
		tag = self.highlight_tag
		start, end = self.buffer.get_bounds()
		self.buffer.remove_tag(tag, start, end)

		# Set highlighting
		if self.highlight:
			lastline = end.get_line()
			for start, end, _ in self._check_range(0, lastline, 1):
				self.buffer.apply_tag(tag, start, end)

	def _check_range(self, firstline, lastline, step):
		# Generator for matches in a line. Arguments are start and
		# end line numbers and a step size (1 or -1). If the step is
		# negative results are yielded in reversed order. Yields pair
		# of TextIter's for begin and end of the match as well as the
		# match obejct.
		assert self.regex
		for line in range(firstline, lastline+step, step):
			start = self.buffer.get_iter_at_line(line)
			if start.ends_line():
				continue
			end = start.copy()
			end.forward_to_line_end()
			text = start.get_slice(end)
			matches = self.regex.finditer(text)
			if step == -1:
				matches = list(matches)
				matches.reverse()
			for match in matches:
				startiter = self.buffer.get_iter_at_line_offset(
					line, match.start() )
				enditer = self.buffer.get_iter_at_line_offset(
					line, match.end() )
				yield startiter, enditer, match

	def replace(self, string):
		'''Replace current match with 'string'. In case of a regex
		find and replace the string will be expanded with terms from
		the regex. Returns boolean for success.
		'''
		iter = self.buffer.get_insert_iter()
		if not self._find_next(iter):
			return False

		iter = self.buffer.get_insert_iter()
		line = iter.get_line()
		for start, end, match in self._check_range(line, line, 1):
			if start.equal(iter):
				if self.flags & FIND_REGEX:
					string = match.expand(string)

				offset = start.get_offset()
				with self.buffer.user_action:
					self.buffer.delete(start, end)
					self.buffer.insert_at_cursor(string)

				start = self.buffer.get_iter_at_offset(offset)
				end = self.buffer.get_iter_at_offset(offset+len(string))
				self.buffer.select_range(start, end)

				return True
		else:
			return False

		self._update_highlight()

	def replace_all(self, string):
		'''Like replace() but replaces all matches in the buffer'''
		# Avoid looping when replace value matches query

		matches = []
		orig = string
		lastline = self.buffer.get_end_iter().get_line()
		for start, end, match in self._check_range(0, lastline, 1):
			if self.flags & FIND_REGEX:
				string = match.expand(orig)
			matches.append((start.get_offset(), end.get_offset(), string))

		matches.reverse() # work our way back top keep offsets valid

		with self.buffer.user_action:
			with self.buffer.tmp_cursor():
				for start, end, string in matches:
					start = self.buffer.get_iter_at_offset(start)
					end = self.buffer.get_iter_at_offset(end)
					self.buffer.delete(start, end)
					self.buffer.insert(start, string)

		self._update_highlight()


CURSOR_TEXT = gtk.gdk.Cursor(gtk.gdk.XTERM)
CURSOR_LINK = gtk.gdk.Cursor(gtk.gdk.HAND2)
CURSOR_WIDGET = gtk.gdk.Cursor(gtk.gdk.LEFT_PTR)

class TextView(gtk.TextView):
	'''Custom TextView class. Takes care of additional key bindings and on-mouse-over for links.

	Signals:
		link-clicked (link) - Emitted when the used clicks a link
		link-enter (link) - Emitted when the mouse pointer enters a link
		link-leave (link) - Emitted when the mouse pointer leaves a link
		end-of-word (start, end, word, char) - Emitted when the user typed a character like space that ends a word
		end-of-line (end) - Emitted when the user typed a newline

	Plugin writers that want to add auto-formatting logic should connect to
	'end-of-word'. If you recognize the word and format it you need
	to stop the signal with 'stop_emission()' to prevent other hooks from
	taking it as well.
	'''

	# define signals we want to use - (closure type, return type and arg types)
	__gsignals__ = {
		# New signals
		'link-clicked': (gobject.SIGNAL_RUN_LAST, None, (object,)),
		'link-enter': (gobject.SIGNAL_RUN_LAST, None, (object,)),
		'link-leave': (gobject.SIGNAL_RUN_LAST, None, (object,)),
		'end-of-word': (gobject.SIGNAL_RUN_LAST, None, (object, object, object, object)),
		'end-of-line': (gobject.SIGNAL_RUN_LAST, None, (object,)),

		# Override clipboard interaction
		'copy-clipboard': 'override',
		'cut-clipboard': 'override',
		'paste-clipboard': 'override',

		# And some events we want to connect to
		'motion-notify-event': 'override',
		'visibility-notify-event': 'override',
		'button-press-event': 'override',
		'button-release-event': 'override',
		'key-press-event': 'override',
	}

	def __init__(self, preferences):
		gtk.TextView.__init__(self, TextBuffer(None, None))
		self.cursor = CURSOR_TEXT
		self.cursor_link = None
		self.gtkspell = None
		self.set_left_margin(10)
		self.set_right_margin(5)
		self.set_wrap_mode(gtk.WRAP_WORD)
		self.preferences = preferences
		actions = gtk.gdk.ACTION_COPY | gtk.gdk.ACTION_MOVE | gtk.gdk.ACTION_LINK
		self.drag_dest_set(0, PARSETREE_ACCEPT_TARGETS, actions)
			# Flags is 0 because gtktextview does everything itself

	def set_buffer(self, buffer):
		if not self.gtkspell is None:
			# Hardcoded hook because usign signals here
			# seems to introduce lag
			self.gtkspell.detach()
			self.gtkspell = None
		gtk.TextView.set_buffer(self, buffer)

	def do_copy_clipboard(self):
		self.get_buffer().copy_clipboard(Clipboard())

	def do_cut_clipboard(self):
		self.get_buffer().cut_clipboard(Clipboard(), self.get_editable())
		self.scroll_mark_onscreen(self.get_buffer().get_insert())

	def do_paste_clipboard(self):
		self.get_buffer().paste_clipboard(Clipboard(), None, self.get_editable())
		self.scroll_mark_onscreen(self.get_buffer().get_insert())

	#~ def do_drag_motion(self, context, *a):
		#~ # Method that echos drag data types - only enable for debugging
		#~ print context.targets

	def do_drag_data_received(self, dragcontext, x, y, selectiondata, info, timestamp):
		if not self.get_editable():
			dragcontext.finish(False, False, timestamp)
			return

		logger.debug('Drag data received of type "%s"', selectiondata.target)
		tree = parsetree_from_selectiondata(selectiondata)
		if tree is None:
			logger.warn('Could not drop data type "%s"', selectiondata.target)
			dragcontext.finish(False, False, timestamp) # NOK
			return

		x, y = self.window_to_buffer_coords(gtk.TEXT_WINDOW_WIDGET, x, y)
		iter = self.get_iter_at_location(x, y)
		self.get_buffer().insert_parsetree(iter, tree)
		dragcontext.finish(True, False, timestamp) # OK

	def do_motion_notify_event(self, event):
		'''Event handler that triggers check_cursor_type()
		when the mouse moves
		'''
		cont = gtk.TextView.do_motion_notify_event(self, event)
		x, y = event.get_coords()
		x, y = int(x), int(y) # avoid some strange DeprecationWarning
		x, y = self.window_to_buffer_coords(gtk.TEXT_WINDOW_WIDGET, x, y)
		self.check_cursor_type(self.get_iter_at_location(x, y))
		return cont # continue emit ?

	def do_visibility_notify_event(self, event):
		'''Event handler that triggers check_cursor_type()
		when the window becomes visible
		'''
		self.check_cursor_type(self.get_iter_at_pointer())
		return False # continue emit

	def do_button_press_event(self, event):
		# Need to overload some button handling here because
		# implementation details of gtktextview.c do not use proper
		# signals for these handlers.
		buffer = self.get_buffer()

		if event.type == gtk.gdk.BUTTON_PRESS:
			if event.button == 2 and not buffer.get_has_selection():
				iter = self.get_iter_at_pointer()
				clipboard = Clipboard(selection='PRIMARY')
				buffer.paste_clipboard(clipboard, iter, self.get_editable())
				return False
			elif event.button == 3:
				iter = self.get_iter_at_pointer()
				self._set_popup_menu_mark(iter)

		return gtk.TextView.do_button_press_event(self, event)

	def do_button_release_event(self, event):
		cont = gtk.TextView.do_button_release_event(self, event)
		buffer = self.get_buffer()
		if not buffer.get_has_selection():
			iter = self.get_iter_at_pointer()
			if event.button == 1:
				self.click_link(iter) or buffer.toggle_checkbox(iter)									
			elif event.button == 3:
				buffer.toggle_checkbox(iter, XCHECKED_BOX)
		return cont # continue emit ?

	def do_popup_menu(self):
		# Hack to get called when user activates the popup-menu
		# by a keybinding (Shift-F10 or "menu" key). Due to
		# implementation details in gtktextview.c this method is
		# not called when a popup is triggered by a mouse click.
		buffer = self.get_buffer()
		iter = buffer.get_iter_at_mark(buffer.get_insert())
		self._set_popup_menu_mark(iter)
		return gtk.TextView.do_popup_menu(self)

	def _set_popup_menu_mark(self, iter):
		buffer = self.get_buffer()
		mark = buffer.get_mark('zim-popup-menu')
		if mark:
			buffer.move_mark(mark, iter)
		else:
			mark = buffer.create_mark('zim-popup-menu', iter, True)

	def do_key_press_event(self, event):
		# This method defines extra key bindings for the standard input mode.
		# It also triggers end-of-word and end-of-line signals.
		# Calls in read-only mode or selection mode are dispatched to two
		# methods below. Returns boolean whether we handled the event, this
		# determines if the event is finished, or it should continue to be
		# emited to any other handlers.

		handled = False
		buffer = self.get_buffer()
		#~ print 'KEY %s (%i)' % (gtk.gdk.keyval_name(event.keyval), event.keyval)
		#~ print 'STATE %s' % event.state

		if not self.get_editable():
			# Dispatch read-only mode
			if self._do_key_press_event_readonly(event):
				return True
			else:
				return gtk.TextView.do_key_press_event(self, event)
		elif buffer.get_has_selection():
			# Dispatch selection mode
			if self._do_key_press_event_selection(event):
				return True
			else:
				return gtk.TextView.do_key_press_event(self, event)

		elif (event.keyval in KEYVALS_HOME
		and not event.state & gtk.gdk.CONTROL_MASK):
			# Smart Home key - can be combined with shift state
			insert = buffer.get_iter_at_mark(buffer.get_insert())
			realhome, ourhome = self.get_home_positions(insert)
			if insert.equal(ourhome): iter = realhome
			else: iter = ourhome
			if event.state & gtk.gdk.SHIFT_MASK:
				buffer.move_mark_by_name('insert', iter)
			else:
				buffer.place_cursor(iter)
			handled = True
		elif event.keyval in KEYVALS_TAB and not event.state:
			# Tab at start of line indents
			iter = buffer.get_iter_at_mark(buffer.get_insert())
			realhome, ourhome = self.get_home_positions(iter)
			if iter.compare(ourhome) < 1:
				iter = buffer.get_iter_at_mark(buffer.get_insert())
				iter = buffer.get_iter_at_line(iter.get_line())
				with buffer.user_action:
					buffer.increment_indent(iter)
				handled = True
		elif (event.keyval in KEYVALS_LEFT_TAB
		or (event.keyval in KEYVALS_BACKSPACE
			and self.preferences['unindent_on_backspace']) and not event.state):
			# Backspace or Ctrl-Tab unindents line
			iter = buffer.get_iter_at_mark(buffer.get_insert())
			realhome, ourhome = self.get_home_positions(iter)
			if iter.compare(ourhome) < 1:
				with buffer.user_action:
					iter = buffer.get_iter_at_line(iter.get_line())
					done = buffer.decrement_indent(iter)
				if event.keyval in KEYVALS_BACKSPACE and not done:
					handled = False # do a normal backspace
				else:
					handled = True
		elif event.keyval in KEYVALS_ENTER:
			# Enter can trigger links
			iter = buffer.get_iter_at_mark(buffer.get_insert())
			tag = buffer.get_link_tag(iter)
			if tag and not iter.begins_tag(tag):
				# get_link_tag() is left gravitating, we additionally
				# exclude the position in front of the link.
				# As a result you can not "Enter" a 1 character link,
				# this is by design.
				if (self.preferences['follow_on_enter']
				or event.state & gtk.gdk.MOD1_MASK): # MOD1 == Alt
					self.click_link(iter)
				# else do not insert newline, just ignore
				handled = True


		if handled:
			return True # end of event chain
		elif not gtk.TextView.do_key_press_event(self, event):
			# Parent class also has no handler for this key
			return False

		elif (event.keyval in KEYVALS_END_OF_WORD
		or event.keyval in KEYVALS_ENTER):
			# Trigger end-of-line and/or end-of-word signals if char was
			# really inserted by parent class.
			#
			# We do it this way because in some cases e.g. a space is not
			# inserted but is used to select an option in an input mode e.g.
			# to select between various chinese characters. See lp:460438
			insert = buffer.get_iter_at_mark(buffer.get_insert())
			mark = buffer.create_mark(None, insert, left_gravity=False)
			iter = insert.copy()
			iter.backward_char()

			if event.keyval in KEYVALS_ENTER:
				char = '\n'
			else:
				char = unichr(gtk.gdk.keyval_to_unicode(event.keyval))

			if iter.get_text(insert) != char:
				return True

			# TODO How to tell the undo stack that we want this cursor back on the next undo ?
			with buffer.user_action:
				start = iter.copy()
				if buffer.iter_backward_word_start(start):
					word = start.get_text(iter)
					self.emit('end-of-word', start, iter, word, char)

				if event.keyval in KEYVALS_ENTER:
					# iter may be invalid by now because of end-of-word
					iter = buffer.get_iter_at_mark(mark)
					iter.backward_char()
					self.emit('end-of-line', iter)

			buffer.place_cursor(buffer.get_iter_at_mark(mark))
			self.scroll_mark_onscreen(mark)
			buffer.delete_mark(mark)

		return True

	def _do_key_press_event_readonly(self, event):
		# Key bindings in read-only mode:
		#   Space scrolls one page
		#   Shift-Space scrolls one page up
		handled = True
		if event.keyval in KEYVALS_SPACE:
			if event.state & gtk.gdk.SHIFT_MASK: i = -1
			else: i = 1
			self.emit('move-cursor', gtk.MOVEMENT_PAGES, i, False)
		else:
			handled = False
		return handled

	def _do_key_press_event_selection(self, event):
		# Key bindings when there is an active selections:
		#   Tab indents whole selection
		#   Shift-Tab and optionally Backspace unindent whole selection
		#   * Turns whole selection in bullet list, or toggle back
		#   > Quotes whole selection with '>'
		handled = True
		buffer = self.get_buffer()

		def decrement_indent():
			# For selection decrement first check if all lines have indent
			level = []
			buffer.strip_selection()
			buffer.foreach_line_in_selection(
				lambda i: level.append(buffer.get_indent(i)) )
			if level and min(level) > 0:
				return buffer.foreach_line_in_selection(buffer.decrement_indent)
			else:
				return False

		with buffer.user_action:
			if event.keyval in KEYVALS_TAB:
				buffer.foreach_line_in_selection(buffer.increment_indent)
			elif event.keyval in KEYVALS_LEFT_TAB:
				decrement_indent()
			elif event.keyval in KEYVALS_BACKSPACE \
			and self.preferences['unindent_on_backspace']:
				decremented = decrement_indent()
				if not decremented:
					handled = None # nothing happened, normal backspace
			elif event.keyval in KEYVALS_ASTERISK:
				def toggle_bullet(iter):
					bound = iter.copy()
					bound.forward_char()
					if iter.get_text(bound) == u'\u2022':
						bound = iter.copy()
						buffer.iter_forward_past_bullet(bound)
						buffer.delete(iter, bound)
					else:
						buffer.insert(iter, u'\u2022 ')
				buffer.foreach_line_in_selection(toggle_bullet)
			elif event.keyval in KEYVALS_GT:
				def email_quote(iter):
					bound = iter.copy()
					bound.forward_char()
					if iter.get_text(bound) == '>':
						buffer.insert(iter, '>')
					else:
						buffer.insert(iter, '> ')
				buffer.foreach_line_in_selection(email_quote)
			else:
				handled = False

		return handled

	def get_iter_at_pointer(self):
		'''Returns the TextIter that is under the mouse'''
		x, y = self.get_pointer()
		x, y = self.window_to_buffer_coords(gtk.TEXT_WINDOW_WIDGET, x, y)
		return self.get_iter_at_location(x, y)

	def check_cursor_type(self, iter):
		'''Set the mouse cursor image according to content at 'iter'.
		E.g. set a "hand" cursor when hovering over a link. Also emits
		the link-enter and link-leave signals when apropriate.
		'''
		link = self.get_buffer().get_link_data(iter)

		if link:
			cursor = CURSOR_LINK
		else:
			pixbuf = iter.get_pixbuf()
			if pixbuf and pixbuf.zim_type == 'icon' \
			and pixbuf.zim_attrib['stock'] in (
				STOCK_CHECKED_BOX, STOCK_UNCHECKED_BOX, STOCK_XCHECKED_BOX):
				cursor = CURSOR_WIDGET
			else:
				cursor = CURSOR_TEXT

		if cursor != self.cursor:
			window = self.get_window(gtk.TEXT_WINDOW_TEXT)
			window.set_cursor(cursor)

		# Check if we need to emit any events for hovering
		if self.cursor == CURSOR_LINK: # was over link before
			if cursor == CURSOR_LINK: # still over link
				if link == self.cursor_link:
					pass
				else:
					# but other link
					self.emit('link-leave', self.cursor_link)
					self.emit('link-enter', link)
			else:
				self.emit('link-leave', self.cursor_link)
		elif cursor == CURSOR_LINK: # was not over link, but is now
			self.emit('link-enter', link)

		self.cursor = cursor
		self.cursor_link = link

	def click_link(self, iter):
		'''Emits the link-clicked signal if there is a link at iter.
		Returns True for success, returns False if no link was found.
		'''
		link = self.get_buffer().get_link_data(iter)
		if link:
			self.emit('link-clicked', link)
			return True
		else:
			return False

	def get_home_positions(self, iter):
		'''Returns two text iters. If we are on a word wrapped line, both point
		to the begin of the visual line (which is not the actual paragraph
		start). If the visual begin happens to be the real line start the first
		iter will give the real line start while the second will give the start
		of the actual content on the line (so after skipping bullets and
		whitespace) while the second. In that case the two iters specify a
		range that may contain bullets or whitespace at the start of the line.
		'''
		realhome = iter.copy()
		if not self.starts_display_line(realhome):
			self.backward_display_line_start(realhome)
		if realhome.starts_line():
			ourhome = realhome.copy()
			self.get_buffer().iter_forward_past_bullet(ourhome)
			bound = ourhome.copy()
			bound.forward_char()
			while ourhome.get_text(bound) in (' ', '\t'):
				if ourhome.forward_char():
					bound.forward_char()
				else:
					break
			return realhome, ourhome
		else:
			# only start visual line, not start of real line
			return realhome, realhome.copy()

	def do_end_of_word(self, start, end, word, char):
		buffer = self.get_buffer()
		handled = True
		#~ print 'WORD >>%s<<' % word

		if filter(_is_not_indent_tag, buffer.iter_get_zim_tags(start)) \
		or filter(_is_not_indent_tag, buffer.iter_get_zim_tags(end)):
			# DO not auto-format if any zim tags are applied except for indent
			return

		def apply_link(match):
			#~ print "LINK >>%s<<" % word
			start = end.copy()
			if filter(_is_not_indent_tag, buffer.iter_get_zim_tags(end)):
				return False
			if not start.backward_chars(len(match)):
				return False
			if filter(_is_not_indent_tag, buffer.iter_get_zim_tags(start)):
				return False

			tag = buffer.create_link_tag(match, match)
			buffer.apply_tag(tag, start, end)
			return True

		if char == ' ' and start.starts_line() and word in autoformat_bullets:
			# format bullet and checkboxes
			end.forward_char() # also overwrite the space triggering the action
			mark = buffer.create_mark(None, end)
			buffer.delete(start, end)
			buffer.insert_bullet(
				buffer.get_iter_at_mark(mark), autoformat_bullets[word])
			buffer.delete_mark(mark)
		elif url_re.match(word):
			apply_link(url_re[0])
		elif page_re.match(word):
			# Do not link "10:20h", "10:20PM" etc. so check two letters before first ":"
			w = word.strip(':').split(':')
			if w and twoletter_re.search(w[0]):
				apply_link(page_re[0])
			else:
				handled = False
		elif interwiki_re.match(word):
			apply_link(interwiki_re[0])
		elif self.preferences['autolink_files'] and file_re.match(word):
			apply_link(file_re[0])
		elif self.preferences['autolink_camelcase'] and camelcase_re.match(word):
			apply_link(camelcase_re[0])
		else:
			handled = False

		if handled:
			self.stop_emission('end-of-word')

	def do_end_of_line(self, end):
		buffer = self.get_buffer()

		if end.starts_line():
			return # empty line
		start = buffer.get_iter_at_line(end.get_line())
		line = start.get_text(end)
		#~ print 'LINE >>%s<<' % line

		if heading_re.match(line):
			level = len(heading_re[1])-1
			heading = heading_re[2]
			mark = buffer.create_mark(None, end)
			buffer.delete(start, end)
			buffer.insert_with_tags_by_name(
				buffer.get_iter_at_mark(mark), heading, 'style-h'+str(level))
			buffer.delete_mark(mark)
		elif not buffer.get_bullet_at_iter(start) is None:
			ourhome = start.copy()
			buffer.iter_forward_past_bullet(ourhome)
			if ourhome.equal(end): # line with bullet but no text
				buffer.delete(start, end)
			else: # we are part of bullet list - set indent + bullet
				iter = end.copy()
				iter.forward_line()
				bullet = buffer.get_bullet_at_iter(start)
				buffer.insert_bullet(iter, bullet)

# Need to register classes defining gobject signals
gobject.type_register(TextView)


class UndoActionGroup(list):
	'''Container for a set of undo actions, will be undone, redone in a single step'''

	__slots__ = ('can_merge')

	def __init__(self):
		self.can_merge = False

	def reversed(self):
		'''Returns a new UndoActionGroup with the reverse actions of this group'''
		group = UndoActionGroup()
		for action in self:
			# constants are defined such that negating them reverses the action
			action = (-action[0],) + action[1:]
			group.insert(0, action)
		return group


class UndoStackManager:
	'''This class implements a manager for the undo stack for our TextBuffer class.
	It records any changes and allows rolling back actions. Data in this undo stack
	is only valid as long as the asociated TextBuffer exists.

	When recording new actions after rolling back a previous action, the remaining
	stack will be 'folded'. This means that even the 'undo' action can always be
	undone and no data is discarded.

	We try to group single-character inserts and deletes into words. This makes
	the stack more compact and makes the undo action more meaningfull.
	'''

	MAX_UNDO = 100 # FIXME what is a sensible value here ?

	# We have 4 types of actions that can be recorded. Each action is recorded as
	# a tuple containing this constant as the first item, followed by the start
	# and end offsets in the buffer and a data structure (either a parse tree or a text tag).
	# Negating an action gives it opposite.

	ACTION_INSERT = 1
	ACTION_DELETE = -1
	ACTION_APPLY_TAG = 2
	ACTION_REMOVE_TAG = -2

	# Actions will be grouped on the stack by putting them inside lists. These lists
	# will be undone / redone recursively as single actions. When recording a group
	# will start and stop with the begin-user-action and end-user-action signals.
	# By definition these signals will not be emitted if a group is open already, so
	# groups will not be nested inside each other.

	# Each interactive action (e.g. every single key stroke) is wrapped in a set of
	# begin-user-action and end-user-action signals. We use these signals to group actions.
	# This implies that any sequence on non-interactive actions will also end up in a
	# single group. An interactively created group consisting of a single character insert
	# or single character delete is a candidate for merging*.

	# *) Merging: grouping various small actions into a meaningful action automatically.
	#    In this case we merge single character inserts into words so undo is a bit faster
	#    then just undoing one character at the time.

	# *) Folding: if the user presses undo a few times and starts typing we "fold" the
	#    actions that are on the redo stack into the undo stack. So this content is not
	#    dropped. Pressing undo again will first undo the typing, then undo (or redo) the
	#    previous undo actions and then proceed undoing the rest of the stack.
	#	FIXME: nice ascii diagram of how folding of the undo stack works...


	def __init__(self, textbuffer):
		self.buffer = textbuffer
		self.stack = [] # stack of actions & action groups
		self.group = UndoActionGroup() # current group of actions
		self.interactive = False # interactive edit or not
		self.insert_pending = False # whether we need to call flush insert or not
		self.undo_count = 0 # number of undo steps that were done
		self.block_count = 0 # number of times block() was called

		self.recording_handlers = [] # handlers to be blocked when not recording
		for signal, handler in (
			('insert-text', self.do_insert_text),
			#~ ('inserted-tree', self.do_insert_tree), # TODO
			('insert-pixbuf', self.do_insert_pixbuf),
			('delete-range', self.do_delete_range),
			('begin-user-action', self.do_begin_user_action),
			('end-user-action', self.do_end_user_action),
		):
			self.recording_handlers.append(
				self.buffer.connect(signal, handler) )

		for signal, action in (
			('apply-tag', self.ACTION_APPLY_TAG),
			('remove-tag', self.ACTION_REMOVE_TAG),
		):
			self.recording_handlers.append(
				self.buffer.connect(signal, self.do_change_tag, action) )

		#~ self.buffer.connect_object('begin-insert-tree',
			#~ self.__class__.block, self)
		#~ self.buffer.connect_object('end-insert-tree',
			#~ self.__class__.unblock, self)

		self.buffer.connect_object('clear',
			self.__class__.clear, self)

		#~ self.buffer.connect_object('edit-textstyle-changed',
			#~ self.__class__._flush_if_typing, self)
		#~ self.buffer.connect_object('set-mark',
			#~ self.__class__._flush_if_typing, self)

	def block(self):
		'''Block listening to events from the textbuffer untill further notice.
		Any change in between will not be undo-able (and mess up the undo stack)
		unless it is recorded explicitly. Keeps count of number of calls to
		block() and unblock().
		'''
		# blocking / unblocking does not affect the state - just "pause"
		if self.block_count == 0:
			for id in self.recording_handlers:
				self.buffer.handler_block(id)
		self.block_count += 1

	def unblock(self):
		# blocking / unblocking does not affect the state - just "pause"
		if self.block_count > 1:
			self.block_count -= 1
		else:
			for id in self.recording_handlers:
				self.buffer.handler_unblock(id)
			self.block_count = 0

	def clear(self):
		self.stack = []
		self.group = UndoActionGroup()
		self.interactive = False
		self.insert_pending = False
		self.undo_count = 0
		self.block_count = 0
		self.block()

	def do_begin_user_action(self, buffer):
		'''Start a group of actions that will be undone / redone as a single action'''
		if self.undo_count > 0:
			self.flush_redo_stack()

		if self.group:
			self.stack.append(self.group)
			self.group = UndoActionGroup()
			while len(self.stack) > self.MAX_UNDO:
				self.stack.pop(0)

		self.interactive = True

	def do_end_user_action(self, buffer):
		'''End a group of actions that will be undone / redone as a single action'''
		if self.group:
			self.stack.append(self.group)
			self.group = UndoActionGroup()
			while len(self.stack) > self.MAX_UNDO:
				self.stack.pop(0)

		self.interactive = False

	#~ def do_inserted_tree(self, buffer, start, end, parsetree):
		#~ if self.undo_count > 0: self._flush_redo_stack()

		#~ start, end = start.get_offset(), end.get_offset()
		#~ self.group.append((self.ACTION_INSERT, start, end, tree))

	def do_insert_text(self, buffer, iter, text, length):
		# Do not use length argument, it gives length in bytes, not characters
		text = text.decode('utf-8')
		length = len(text)
		if self.undo_count > 0: self.flush_redo_stack()

		start = iter.get_offset()
		end = start + length
		#~ print 'INSERT at %i: "%s" (%i)' % (start, text, length)

		if length == 1 and not text.isspace() \
		and self.interactive and not self.group:
			# we can merge
			if self.stack and self.stack[-1].can_merge:
				previous = self.stack[-1][-1]
				if previous[0] == self.ACTION_INSERT \
				and previous[2] == start \
				and previous[3] is None:
					# so can previous group - let's merge
					self.group = self.stack.pop()
					self.group[-1] = (self.ACTION_INSERT, previous[1], end, None)
					return
			# we didn't merge - set flag for next
			self.group.can_merge = True

		self.group.append((self.ACTION_INSERT, start, end, None))
		self.insert_pending = True

	def do_insert_pixbuf(self, buffer, iter, pixbuf):
		if self.undo_count > 0: self.flush_redo_stack()
		elif self.insert_pending: self.flush_insert()

		start = iter.get_offset()
		end = start + 1
		self.group.append((self.ACTION_INSERT, start, end, None))
		self.group.can_merge = False
		self.insert_pending = True

	def flush_insert(self):
		# For insert actually getting the tree is delayed when possible
		def _flush_group(group):
			for i in reversed(range(len(group))):
				action, start, end, tree = group[i]
				if action == self.ACTION_INSERT and tree is None:
					bounds = (self.buffer.get_iter_at_offset(start),
								self.buffer.get_iter_at_offset(end))
					tree = self.buffer.get_parsetree(bounds, raw=True)
					group[i] = (self.ACTION_INSERT, start, end, tree)
				else:
					return False
			return True

		if _flush_group(self.group):
			for i in reversed(range(len(self.stack))):
				if not _flush_group(self.stack[i]):
					break

		self.insert_pending = False

	def do_delete_range(self, buffer, start, end):
		if self.undo_count > 0: self.flush_redo_stack()
		elif self.insert_pending: self.flush_insert()

		bounds = (start, end)
		tree = self.buffer.get_parsetree(bounds, raw=True)
		start, end = start.get_offset(), end.get_offset()
		self.group.append((self.ACTION_DELETE, start, end, tree))
		self.group.can_merge = False

	def do_change_tag(self, buffer, tag, start, end, action):
		assert action in (self.ACTION_APPLY_TAG, self.ACTION_REMOVE_TAG)
		if not hasattr(tag, 'zim_type'):
			return

		start, end = start.get_offset(), end.get_offset()
		if self.group \
		and self.group[-1][0] == self.ACTION_INSERT \
		and self.group[-1][1] <= start \
		and self.group[-1][2] >= end \
		and self.group[-1][3] is None:
			pass # for text that is not yet flushed tags will be in the tree
		else:
			if self.undo_count > 0: self.flush_redo_stack()
			elif self.insert_pending: self.flush_insert()

			self.group.append((action, start, end, tag))
			self.group.can_merge = False

	def undo(self):
		'''Undo one user action'''
		if self.group:
			self.stack.append(self.group)
			self.group = UndoActionGroup()
		if self.insert_pending: self.flush_insert()

		#~ import pprint
		#~ pprint.pprint( self.stack )

		l = len(self.stack)
		if self.undo_count == l:
			return False
		else:
			self.undo_count += 1
			i = l - self.undo_count
			self._replay(self.stack[i].reversed())
			return True

	def flush_redo_stack(self):
		# fold stack so no data is lost, each undo step can now be undone
		# so instead of dropping forward stack, we add an new group for the undone
		# actions to the stack

		i = len(self.stack) - self.undo_count
		fold = UndoActionGroup()
		for group in reversed(self.stack[i:]):
			fold.extend(group.reversed())
		self.stack.append(fold)
		self.undo_count = 0

	def redo(self):
		'''Redo one user action'''
		if self.undo_count == 0:
			return False
		else:
			assert not self.group, 'BUG: undo count should have been zero'
			i = len(self.stack) - self.undo_count
			self._replay(self.stack[i])
			self.undo_count -= 1
			return True

	def _replay(self, actiongroup):
		self.block()

		#~ print '='*80
		for action, start, end, data in actiongroup:
			iter = self.buffer.get_iter_at_offset(start)
			bound = self.buffer.get_iter_at_offset(end)

			if action == self.ACTION_INSERT:
				#~ print 'INSERTING', data.tostring()
				self.buffer.place_cursor(iter)
				self.buffer.insert_parsetree_at_cursor(data)
			elif action == self.ACTION_DELETE:
				#~ print 'DELETING'
				self.buffer.place_cursor(iter)
				self.buffer.delete(iter, bound)
				# TODO - replace what is on the stack with what is being deleted
				# log warning BUG if the two do not match
			elif action == self.ACTION_APPLY_TAG:
				#~ print 'APPLYING', data
				self.buffer.apply_tag(data, iter, bound)
				self.buffer.place_cursor(bound)
			elif action == self.ACTION_REMOVE_TAG:
				#~ print 'REMOVING', data
				self.buffer.remove_tag(data, iter, bound)
				self.buffer.place_cursor(bound)
			else:
				assert False, 'BUG: unknown action type'

		self.unblock()


class PageView(gtk.VBox):
	'''Wrapper for TextView which handles the application logic for menu items.
	Also adds a bar below the TextView with input for the 'find' action.
	'''

	# define signals we want to use - (closure type, return type and arg types)
	__gsignals__ = {
		'modified-changed': (gobject.SIGNAL_RUN_LAST, None, ()),
	}


	def __init__(self, ui, secondairy=False):
		gtk.VBox.__init__(self)
		self.ui = ui
		self._buffer_signals = []
		self.page = None
		self.readonly = True
		self.readonlyset = False
		self.secondairy = secondairy
		if secondairy:
			self.readonlyset = True
		self.undostack = None
		self.image_generator_plugins = {}
		self._current_toggle_action = None

		self.preferences = self.ui.preferences['PageView']
		self.ui.register_preferences('PageView', ui_preferences)

		self.view = TextView(preferences=self.preferences)
		swindow = gtk.ScrolledWindow()
		swindow.set_policy(gtk.POLICY_AUTOMATIC, gtk.POLICY_AUTOMATIC)
		swindow.set_shadow_type(gtk.SHADOW_IN)
		swindow.add(self.view)
		self.add(swindow)

		self.view.connect_object('link-clicked', PageView.do_link_clicked, self)
		self.view.connect_object('link-enter', PageView.do_link_enter, self)
		self.view.connect_object('link-leave', PageView.do_link_leave, self)
		self.view.connect_object('populate-popup', PageView.do_populate_popup, self)

		## Create search box
		self.find_bar = FindBar(textview=self.view)
		self.pack_end(self.find_bar, False)
		self.find_bar.hide()

		## setup GUI actions
		if self.secondairy:
			# HACK - divert actions from uimanager
			self.actiongroup = gtk.ActionGroup('SecondairyPageView')
		self.ui.add_actions(ui_actions, self)

		# format actions need some custom hooks
		actiongroup = self.actiongroup
		actiongroup.add_actions(ui_format_actions)
		actiongroup.add_toggle_actions(ui_format_toggle_actions)

		for name in [a[0] for a in ui_format_actions]:
			action = actiongroup.get_action(name)
			action.zim_readonly = False
			#~ action.connect('activate', lambda o, *a: logger.warn(o.get_name()))
			action.connect('activate', self.do_toggle_format_action)

		for name in [a[0] for a in ui_format_toggle_actions]:
			action = actiongroup.get_action(name)
			action.zim_readonly = False
			#~ action.connect('activate', lambda o, *a: logger.warn(o.get_name()))
			action.connect('activate', self.do_toggle_format_action)


		# HACK, this makes sure we do not hijack keybindings like
		# ^C and ^V while we are not focus (e.g. paste in find bar)
		def set_actiongroup_sensitive(o, e, sensitive):
			# Immitate logic in self.set_readonly()
			if sensitive:
				for action in self.actiongroup.list_actions():
					action.set_sensitive(
						action.zim_readonly or not self.readonly)
			else:
				for action in self.actiongroup.list_actions():
						action.set_sensitive(False)

		self.view.connect('focus-in-event', set_actiongroup_sensitive, True)
		self.view.connect('focus-out-event', set_actiongroup_sensitive, False)


		# Extra keybinding for undo - default is <Shift><Ctrl>Z (see HIG)
		def do_undo(*a):
			if not self.readonly:
				self.redo()

		y = gtk.gdk.unicode_to_keyval(ord('y'))
		group = self.ui.uimanager.get_accel_group()
		group.connect_group( # <Ctrl>Y
				y, gtk.gdk.CONTROL_MASK, gtk.ACCEL_VISIBLE,
				do_undo)

		PageView.style = config_file('style.conf')
		self.on_preferences_changed(self.ui)
		self.ui.connect('preferences-changed', self.on_preferences_changed)

		self.ui.connect('open-notebook', self.on_open_notebook)
		self.ui.connect_object('readonly-changed', PageView.set_readonly, self)

	def grab_focus(self):
		self.view.grab_focus()

	def on_preferences_changed(self, ui):
		self.reload_style()
		self.view.set_cursor_visible(
			self.preferences['read_only_cursor'] or not self.readonly)

	def reload_style(self):
		'''(Re-)loads style definition from the config. While running this
		config is found as the class attribute 'style'.
		'''
		try:
			font = pango.FontDescription(self.style['TextView']['font'])
		except KeyError:
			self.view.modify_font(None)
		else:
			self.view.modify_font(font)

		if 'tabstop' in self.style['TextView'] \
		and isinstance(self.style['TextView']['tabstop'], int):
			tabstop = self.style['TextView']['tabstop']
			if tabstop > 0:
				TextBuffer.tabstop = tabstop

		if 'justify' in self.style['TextView']:
			try:
				const = self.style['TextView']['justify']
				assert hasattr(gtk, const), 'No such constant: gtk.%s' % const
				self.view.set_justification(getattr(gtk, const))
			except:
				logger.exception('Exception while setting justification:')

		testbuffer = gtk.TextBuffer()
		for tag in [k[4:] for k in self.style.keys() if k.startswith('Tag ')]:
			try:
				assert tag in TextBuffer.tag_styles, 'No such tag: %s' % tag
				attrib = self.style['Tag '+tag].copy()
				for a in attrib.keys():
					assert a in TextBuffer.tag_attributes, 'No such tag attribute: %s' % a
					if isinstance(attrib[a], basestring):
						if attrib[a].startswith('PANGO_'):
							const = attrib[a][6:]
							assert hasattr(pango, const), 'No such constant: pango.%s' % const
							attrib[a] = getattr(pango, const)
						else:
							attrib[a] = str(attrib[a]) # pango doesn't like unicode attributes
				#~ print 'TAG', tag, attrib
				assert testbuffer.create_tag('style-'+tag, **attrib)
			except:
				logger.exception('Exception while parsing tag: %s:', tag)
			else:
				TextBuffer.tag_styles[tag] = attrib

	def on_open_notebook(self, ui, notebook):

		def assert_not_modified(page, *a):
			if page == self.page:
				assert not self.view.get_buffer().get_modified(), \
					'BUG: page changed while buffer changed as well'

		for s in ('store-page', 'delete-page', 'move-page'):
			notebook.connect_after(s, assert_not_modified)

	def set_page(self, page):
		# unhook from previous page
		if self.page:
			self.page.set_ui_object(None)

		# for some reason keeping a copy of the previous buffer
		# prevents a number of segfaults ...
		# we do clear the old buffer to save some memory
		if self.undostack:
			self.undostack.block()
			self.undostack = None

		self._prev_buffer = self.view.get_buffer()
		for id in self._buffer_signals:
			self._prev_buffer.disconnect(id)
		self._buffer_signals = []
		self._prev_buffer.clear()

		# now create the new buffer
		self.page = page
		buffer = TextBuffer(self.ui.notebook, self.page)
		self.view.set_buffer(buffer)
		tree = page.get_parsetree()

		cursorpos = 0
		if tree is None:
			# TODO check read-only
			template = self.ui.notebook.get_template(page)
			tree = template.process_to_parsetree(self.ui.notebook, page)
			cursorpos = -1

		try:
			self.set_parsetree(tree)
			if not self.secondairy:
				page.set_ui_object(self) # only after succesful set tree in buffer
		except Exception, error:
			# Maybe corrupted parse tree - prevent page to be edited or saved back
			self.page.readonly = True
			self.set_readonly()
			ErrorDialog(self.ui, error).run()
			# TODO set error page e.g. zim.notebook.LoadingErrorPage
			# TODO add test for this catch - how to trigger this for testing ?

		if cursorpos != -1:
			buffer.place_cursor(buffer.get_iter_at_offset(cursorpos))

		self.view.scroll_to_mark(buffer.get_insert(), 0.3)

		self._buffer_signals.append(
			buffer.connect('textstyle-changed', self.do_textstyle_changed) )
		self._buffer_signals.append(
			buffer.connect('modified-changed',
				lambda o: self.on_modified_changed(o)) )

		self.undostack = UndoStackManager(buffer)
		self.set_readonly()

	def get_page(self): return self.page

	def on_modified_changed(self, buffer):
		# one-way traffic, set page modified after modifying the buffer
		# but not the other way
		if buffer.get_modified() and not self.page.modified:
			if self.readonly:
				logger.warn('Buffer edited while read-only - potential bug')
			else:
				self.page.modified = True
				self.emit('modified-changed')

	def clear(self):
		# Called e.g. by "discard changes" maybe due to an exception in
		# buffer.get_parse_tree() - so just drop everything...
		buffer = self.view.get_buffer()
		buffer.clear()
		buffer.set_modified(False)

	def get_parsetree(self):
		buffer = self.view.get_buffer()
		if buffer.get_modified():
			self._parsetree = buffer.get_parsetree()
			buffer.set_modified(False)
		#~ print self._parsetree.tostring()
		return self._parsetree

	def set_parsetree(self, tree):
		buffer = self.view.get_buffer()
		assert not buffer.get_modified(), 'BUG: changing parsetree while buffer was changed as well'
		tree.resolve_images(self.ui.notebook, self.page)
		buffer.set_parsetree(tree)
		self._parsetree = tree

	def set_readonly(self, readonly=None):
		if not readonly is None:
			self.readonlyset = readonly

		if self.readonlyset:
			self.readonly = True
		elif self.page:
			self.readonly = self.page.readonly or self.ui.readonly
		else:
			self.readonly = self.ui.readonly

		self.view.set_editable(not self.readonly)
		self.view.set_cursor_visible(
			self.preferences['read_only_cursor'] or not self.readonly)

		# partly overrule logic in ui.set_readonly()
		for action in self.actiongroup.list_actions():
			if not action.zim_readonly:
				action.set_sensitive(not self.readonly)

	def set_cursor_pos(self, pos):
		buffer = self.view.get_buffer()
		buffer.place_cursor(buffer.get_iter_at_offset(pos))
		self.view.scroll_to_mark(buffer.get_insert(), 0.2)

	def get_cursor_pos(self):
		buffer = self.view.get_buffer()
		iter = buffer.get_iter_at_mark(buffer.get_insert())
		return iter.get_offset()

	def set_scroll_pos(self, pos):
		pass # FIXME set scroll position

	def get_scroll_pos(self):
		pass # FIXME get scroll position

	def register_image_generator_plugin(self, plugin, type):
		assert not 'type' in self.image_generator_plugins, \
			'Already have plugin for image type "%s"' % type
		self.image_generator_plugins[type] = plugin
		logger.debug('Registered plugin %s for image type "%s"', plugin, type)

	def unregister_image_generator_plugin(self, plugin):
		for type, obj in self.image_generator_plugins.items():
			if obj == plugin:
				self.image_generator_plugins.pop(type)
				logger.debug('Removed plugin %s for image type "%s"', plugin, type)

	def do_textstyle_changed(self, buffer, style):
		#~ print '>>> SET STYLE', style

		# set statusbar
		if style: label = style.title()
		else: label = 'None'
		self.ui.mainwindow.statusbar_style_label.set_text(label)

		# set toolbar toggles
		if style:
			style_toggle = 'toggle_format_'+style
		else:
			style_toggle = None

		# Here we explicitly never change the toggle that initiated
		# the change (_current_toggle_action). Somehow touching this
		# toggle action will cause a new 'activate' signal to be fired,
		# *after* we go out of this function and thus after the unblock.
		# If we are lucky this second signal just undoes our current
		# action. If we are unlucky, it puts us in an infinite loop...
		# Not sure of the root cause, probably due to gtk+ internals.
		# There is no proper way to block it, so we need to avoid
		# calling it in the first place.
		for name in [a[0] for a in ui_format_toggle_actions]:
			action = self.actiongroup.get_action(name)
			if name == self._current_toggle_action:
				continue
			else:
				action.handler_block_by_func(self.do_toggle_format_action)
				action.set_active(name == style_toggle)
				action.handler_unblock_by_func(self.do_toggle_format_action)

		#~ print '<<<'

	def do_link_enter(self, link):
		self.ui.mainwindow.statusbar.push(1, 'Go to "%s"' % link['href'])

	def do_link_leave(self, link):
		self.ui.mainwindow.statusbar.pop(1)

	def do_link_clicked(self, link, new_window=False):
		'''Handler for the link-clicked signal'''
		assert isinstance(link, dict)
		href = link['href']
		type = link_type(href)
		logger.debug('Link clicked: %s: %s' % (type, link['href']))

		try:
			if type == 'interwiki':
				href = interwiki_link(href)
				type = link_type(href)

			if type == 'page':
				path = self.ui.notebook.resolve_path(href, source=self.page)
				if new_window:
					self.ui.open_new_window(path)
				else:
					self.ui.open_page(path)
			elif type == 'file':
				path = self.ui.notebook.resolve_file(href, self.page)
				self.ui.open_file(path)
			else:
				self.ui.open_url(href)
		except Exception, error:
			ErrorDialog(self.ui, error).run()
			    
	def do_image_double_clicked(self, file):
		'''Handler for the image-double-clicked signal
		Currently only hooked up to "Open" context menu item, since
		double-click events don't seem to work.		
		'''
		get_application('startfile').spawn([file])

	def do_populate_popup(self, menu):
		buffer = self.view.get_buffer()
		iter = buffer.get_iter_at_mark( buffer.get_mark('zim-popup-menu') )
			# This iter can be either cursor position or pointer
			# position, depending on how the menu was called
		link = buffer.get_link_data(iter)
		if link:
			type = link_type(link['href'])
			if type == 'file':
				file = link['href']
			else:
				file = None
		else:
			image = buffer.get_image_data(iter)
			if image is None:
				# Maybe we clicked right side of an image
				iter.backward_char()
				image = buffer.get_image_data(iter)

			if image:
				type = 'image'
				file = image['src']
				if 'type' in image \
				and image['type'] in self.image_generator_plugins:
					plugin = self.image_generator_plugins[image['type']]
					plugin.do_populate_popup(menu, buffer, iter, image)
					menu.show_all()
					return # plugin should decide about populating
			else:
				return # No link or image

		if file:
			file = self.ui.notebook.resolve_file(file, self.page)


		menu.prepend(gtk.SeparatorMenuItem())

		# remove link
		if link:
			item = gtk.MenuItem(_('_Remove Link'))
			item.connect('activate', lambda o: self.remove_link(iter=iter))
			item.set_sensitive(not self.readonly)
			menu.prepend(item)

		# edit
		item = gtk.MenuItem(_('_Edit Link')) # T: menu item in context menu
		item.connect('activate', lambda o: self.edit_object(iter=iter))
		item.set_sensitive(not self.readonly)
		menu.prepend(item)

		# copy
		def set_clipboards(o, text):
			for atom in ('PRIMARY', 'CLIPBOARD'):
				clipboard = gtk.Clipboard(selection=atom)
				clipboard.set_text(text)

		if type == 'mailto':
			item = gtk.MenuItem(_('Copy Email Address')) # T: context menu item
		else:
			item = gtk.MenuItem(_('Copy _Link')) # T: context menu item
		menu.prepend(item)

		if file:
			item.connect('activate', set_clipboards, file.path)
		elif link:
			item.connect('activate', set_clipboards, link['href'])

		menu.prepend(gtk.SeparatorMenuItem())

		# open with & open folder
		if type in ('file', 'image') and file:
			item = gtk.MenuItem(_('Open Folder'))
				# T: menu item to open containing folder of files
			menu.prepend(item)
			dir = file.dir
			if dir.exists():
				item.connect('activate', lambda o: self.ui.open_file(dir))
			else:
				item.set_sensitive(False)

			item = gtk.MenuItem(_('Open With...'))
				# T: menu item for sub menu with applications
			menu.prepend(item)
			if file.exists():
				submenu = OpenWithMenu(file)
				item.set_submenu(submenu)
			else:
				item.set_sensitive(False)
		elif type != 'page': # urls etc.
			item = gtk.MenuItem(_('Open With...'))
			menu.prepend(item)
			submenu = OpenWithMenu(link['href'], mimetype='text/html')
			item.set_submenu(submenu)

		# open
<<<<<<< HEAD
		if type == 'image':
			item = gtk.MenuItem(_('Open'))
			if file and file.exists():
				item.connect_object(
					'activate', PageView.do_image_double_clicked, self, file)
			else: 
				item.set_sensitive(False)
			menu.prepend(item)

		elif link:
			item = gtk.MenuItem(_('Open'))
=======
		if type == 'page':
			item = gtk.MenuItem(_('Open in New _Window'))
				# T: menu item to open a link
			item.connect(
				'activate', lambda o: self.do_link_clicked(link, new_window=True))
			menu.prepend(item)

		if type != 'image' and link:
			item = gtk.MenuItem(_('_Open'))
>>>>>>> fb6b8502
				# T: menu item to open a link or file
			if file and not file.exists():
				item.set_sensitive(False)
			else:
				item.connect_object(
					'activate', PageView.do_link_clicked, self, link)
			menu.prepend(item)

		menu.show_all()


	def undo(self):
		self.undostack.undo()

	def redo(self):
		self.undostack.redo()

	def cut(self):
		self.view.emit('cut-clipboard')

	def copy(self):
		self.view.emit('copy-clipboard')

	def paste(self):
		self.view.emit('paste-clipboard')

	def delete(self):
		self.view.emit('delete-from-cursor', gtk.DELETE_CHARS, 1)

	def toggle_checkbox(self):
		self._toggled_checkbox(CHECKED_BOX)

	def xtoggle_checkbox(self):
		self._toggled_checkbox(XCHECKED_BOX)

	def _toggled_checkbox(self, checkbox):
		buffer = self.view.get_buffer()
		if buffer.get_has_selection():
			buffer.foreach_line_in_selection(buffer.toggle_checkbox, checkbox)
		else:
			iter = buffer.get_iter_at_mark(buffer.get_insert())
			if not iter.starts_line():
				iter = buffer.get_iter_at_line(iter.get_line())
			buffer.toggle_checkbox(iter, checkbox)

	def edit_object(self, iter=None):
		buffer = self.view.get_buffer()
		if iter:
			buffer.place_cursor(iter)

		iter = buffer.get_iter_at_mark(buffer.get_insert())
		if buffer.get_link_tag(iter):
			return EditLinkDialog(self.ui, self).run()

		image = buffer.get_image_data(iter)
		if not image:
			iter.backward_char() # maybe we clicked right side of an image
			image = buffer.get_image_data(iter)

		if image:
			if 'type' in image and image['type'] in self.image_generator_plugins:
				plugin = self.image_generator_plugins[image['type']]
				plugin.edit_object(buffer, iter, image)
			else:
				EditImageDialog(self.ui, buffer, self.page).run()
		else:
			return False

	def remove_link(self, iter=None):
		buffer = self.view.get_buffer()

		if not buffer.get_has_selection() \
		or not buffer.iter_in_selection(iter):
			if iter:
				buffer.place_cursor(iter)
			buffer.select_link()

		start, end = buffer.get_selection_bounds()
		buffer.remove_link(start, end)

	def insert_date(self):
		InsertDateDialog(self.ui, self.view.get_buffer()).run()

	def insert_image(self, file=None, type=None, interactive=True):
		if interactive:
			InsertImageDialog(self.ui, self.view.get_buffer(), self.page, file).run()
		else:
			assert isinstance(file, File)
			src = self.ui.notebook.relative_filepath(file, self.page) or file.uri
			self.view.get_buffer().insert_image_at_cursor(file, src, type=type)

	def insert_text_from_file(self):
		InsertTextFromFileDialog(self.ui, self.view.get_buffer()).run()

	def insert_external_link(self):
		InsertExternalLinkDialog(self.ui, self).run()

	def insert_links(self, links):
		'''Non-interactive method to insert one or more links plus
		line breaks or whitespace. Resolves file links to relative paths.
		'''
		links = list(links)
		for i in range(len(links)):
			if isinstance(links[i], File):
				file = links[i]
			else:
				type = link_type(links[i])
				if type == 'file':
					file = File(links[i])
				else:
					continue # not a file
			links[i] = self.ui.notebook.relative_filepath(file, self.page) or file.uri

		if len(links) == 1: sep = ' '
		else: sep = '\n'

		buffer = self.view.get_buffer()
		with buffer.user_action:
			if buffer.get_has_selection():
				start, end = buffer.get_selection_bounds()
				self.buffer.delete(start, end)
			for link in links:
				buffer.insert_link_at_cursor(link, link)
				buffer.insert_at_cursor(sep)

	def insert_link(self):
		InsertLinkDialog(self.ui, self).run()

	def clear_formatting(self):
		has_selection = self.autoselect()

		buffer = self.view.get_buffer()
		if has_selection:
			start, end = buffer.get_selection_bounds()
			buffer.remove_textstyle_tags(start, end)
		else:
			buffer.set_textstyle(None)

	def do_toggle_format_action(self, action):
		'''Handler that catches all actions to apply and/or toggle formats'''
		name = action.get_name()
		logger.debug('Action: %s (toggle_format action)', name)
		self._current_toggle_action = name
		if name.startswith('apply_format_'): style = name[13:]
		elif name.startswith('toggle_format_'): style = name[14:]
		else: assert False, "BUG: don't known this action"
		self.toggle_format(style)
		self._current_toggle_action = None

	def toggle_format(self, format):
		buffer = self.view.get_buffer()
		if not buffer.textstyle == format:
			# Only autoselect non formatted content - otherwise not
			# consistent when trying to break a formatted region
			# Could be improved by making autoselect refuse to select
			# formatted content
			ishead = format in ('h1', 'h2', 'h3', 'h4', 'h5', 'h6')
			self.autoselect(selectline=ishead)
		buffer.toggle_textstyle(format, interactive=True)

	def autoselect(self, selectline=False):
		buffer = self.view.get_buffer()
		if buffer.get_has_selection():
			return True
		elif self.preferences['autoselect']:
			if selectline:
				return buffer.select_line()
			else:
				return buffer.select_word()
		else:
			return False

	def show_find(self, string=None):
		self.find_bar.show()
		self.find_bar.set_from_buffer()
		if string:
			self.find_bar.find(string)
			self.view.grab_focus()
		else:
			self.find_bar.grab_focus()

	def hide_find(self):
		self.find_bar.hide()
		self.view.grab_focus()

	def find_next(self):
		self.find_bar.show()
		self.find_bar.find_next()

	def find_previous(self):
		self.find_bar.show()
		self.find_bar.find_previous()

	def show_find_and_replace(self):
		dialog = FindAndReplaceDialog.unique(self, self.ui, self.view)
		dialog.set_from_buffer()
		dialog.present()

	def show_word_count(self):
		WordCountDialog(self).run()

# Need to register classes defining gobject signals
gobject.type_register(PageView)


class InsertDateDialog(Dialog):

	def __init__(self, ui, buffer):
		Dialog.__init__(self, ui, _('Insert Date and Time'), # T: Dialog title
			button=(_('_Insert'), 'gtk-ok') )  # T: Button label
		self.buffer = buffer

		self.uistate.setdefault('lastusedformat', '')
		self.uistate.setdefault('linkdate', False)

		model = gtk.ListStore(str, str) # format, data
		self.view = BrowserTreeView(model)
		self.vbox.add(self.view)

		cell_renderer = gtk.CellRendererText()
		column = gtk.TreeViewColumn('_date_', cell_renderer, text=1)
		self.view.append_column(column)
		self.view.set_headers_visible(False)

		self.linkbutton = gtk.CheckButton(_('_Link to date'))
			# T: check box in InsertDate dialog
		self.linkbutton.set_active(self.uistate['linkdate'])
		self.vbox.pack_start(self.linkbutton, False)

		date = strftime('%Y-%m-%d') # YYYY-MM-DD
		self.link = self.ui.notebook.suggest_link(self.ui.page, date)
		if not self.link:
			self.linkbutton.set_sensitive(False)

		lastused = None
		for line in config_file('dates.list'):
			line = line.strip()
			if line.startswith('#'): continue
			try:
				format = line
				date = strftime(format)
				iter = model.append((format, date))
				if format == self.uistate['lastusedformat']:
					lastused = iter
			except:
				logger.exception('Could not parse date: %s', line)

		if not lastused is None:
			path = model.get_path(lastused)
			self.view.get_selection().select_path(path)

		self.view.connect('row-activated',
			lambda *a: self.response(gtk.RESPONSE_OK) )

		# TODO edit button which allows editing the config file

	def save_uistate(self):
		model, iter = self.view.get_selection().get_selected()
		format = model[iter][0]
		self.uistate['lastusedformat'] = format
		self.uistate['linkdate'] = self.linkbutton.get_active()

	def do_response_ok(self):
		model, iter = self.view.get_selection().get_selected()
		text = model[iter][1]
		if self.link and self.linkbutton.get_active():
			self.buffer.insert_link_at_cursor(text, self.link.name)
		else:
			self.buffer.insert_at_cursor(text)

		return True


class InsertImageDialog(FileDialog):

	def __init__(self, ui, buffer, path, file=None):
		FileDialog.__init__(
			self, ui, _('Insert Image'), gtk.FILE_CHOOSER_ACTION_OPEN)
			# T: Dialog title
		self.buffer = buffer
		self.path = path
		self.add_filter_images()
		if file:
			self.set_file(file)

	def do_response_ok(self):
		file = self.get_file()
		if file is None: return False
		src = self.ui.notebook.relative_filepath(file, self.path) or file.uri
		self.buffer.insert_image_at_cursor(file, src)
		return True


class EditImageDialog(Dialog):

	def __init__(self, ui, buffer, path):
		Dialog.__init__(self, ui, _('Edit Image')) # T: Dialog title
		self.buffer = buffer
		self.path = path

		iter = buffer.get_iter_at_mark(buffer.get_insert())
		image_data = self.buffer.get_image_data(iter)
		if image_data is None:
			iter.backward_char()
			image_data = self.buffer.get_image_data(iter)
			assert image_data, 'No image found'
		self._image_data = image_data
		self._iter = iter.get_offset()

		src = image_data['src']
		if '?' in src:
			i = src.find('?')
			src = src[:i]
		self.add_fields([
			('file', 'image', _('Location'), src), # T: Input in 'edit image' dialog
			('width', 'int', _('Width'), (0, 0, 0)), # T: Input in 'edit image' dialog
			('height', 'int', _('Height'), (0, 0, 0)) # T: Input in 'edit image' dialog
		])

		reset_button = gtk.Button(_('_Reset Size'))
			# T: Button in 'edit image' dialog
		hbox = gtk.HBox()
		hbox.pack_end(reset_button, False)
		self.vbox.add(hbox)

		reset_button.connect_object('clicked',
			self.__class__.reset_dimensions, self)
		#~ self.inputs['file'].connect_object('activate',
			#~ self.__class__.reset_dimensions, self)
		self.inputs['width'].connect_object('value-changed',
			self.__class__.do_width_changed, self)
		self.inputs['height'].connect_object('value-changed',
			self.__class__.do_height_changed, self)

		self._set_dimension = None
		image_data = image_data.copy()
		self.reset_dimensions()
		if 'width' in image_data:
			self.inputs['width'].set_value(int(image_data['width']))
		elif 'height' in image_data:
			self.inputs['height'].set_value(int(image_data['height']))

	def reset_dimensions(self):
		self._image_data.pop('width', None)
		self._image_data.pop('height', None)
		filename = self.get_field('file')
		file = self.ui.notebook.resolve_file(filename, self.path)
		try:
			info, w, h = gtk.gdk.pixbuf_get_file_info(file.path)
		except:
			logger.warn('Could not get size for image: %s', file.path)
			self.inputs['width'].set_sensitive(False)
			self.inputs['height'].set_sensitive(False)
		else:
			self.inputs['width'].set_sensitive(True)
			self.inputs['height'].set_sensitive(True)
			self._block = True
			self.inputs['width'].set_range(0, 4*w)
			self.inputs['width'].set_value(w)
			self.inputs['height'].set_range(0, 4*w)
			self.inputs['height'].set_value(h)
			self._block = False
			self._ratio = float(w)/ h

	def do_width_changed(self):
		if self._block: return
		self._image_data.pop('height', None)
		self._image_data['width'] = self.get_field('width')
		h = int(float(self._image_data['width']) / self._ratio)
		self._block = True
		self.inputs['height'].set_value(h)
		self._block = False

	def do_height_changed(self):
		if self._block: return
		self._image_data.pop('width', None)
		self._image_data['height'] = self.get_field('height')
		w = int(self._ratio * self._image_data['height'])
		self._block = True
		self.inputs['width'].set_value(w)
		self._block = False

	def do_response_ok(self):
		filename = self.get_field('file')
		file = self.ui.notebook.resolve_file(filename, self.path)
		attrib = self._image_data
		attrib['src'] = self.ui.notebook.relative_filepath(file, self.path) or file.uri

		iter = self.buffer.get_iter_at_offset(self._iter)
		bound = iter.copy()
		bound.forward_char()
		with self.buffer.user_action:
			self.buffer.delete(iter, bound)
			self.buffer.insert_image_at_cursor(file, **attrib)
		return True


class InsertTextFromFileDialog(FileDialog):

	def __init__(self, ui, buffer):
		FileDialog.__init__(
			self, ui, _('Insert Text From File'), gtk.FILE_CHOOSER_ACTION_OPEN)
			# T: Dialog title
		self.buffer = buffer

	def do_response_ok(self):
		file = self.get_file()
		if file is None: return False
		parser = get_format('plain').Parser()
		tree = parser.parse(file.readlines())
		self.buffer.insert_parsetree_at_cursor(tree)
		return True


class InsertLinkDialog(Dialog):

	def __init__(self, ui, pageview):
		Dialog.__init__(self, ui, _('Insert Link'), # T: Dialog title
					path_context=pageview.page,
					button=(_('_Link'), 'zim-link') )  # T: Dialog button
		self.pageview = pageview

		href, text = self._get_link()
		self.add_fields([
			('href', 'page', _('Link to'), href), # T: Input in 'insert link' dialog
			('text', 'string', _('Text'), text) # T: Input in 'insert link' dialog
		])
		self._hook_text_entry()

	def _get_link(self):
		# Get link and text from the text buffer
		href = ''
		text = ''
		buffer = self.pageview.view.get_buffer()
		if not buffer.get_has_selection():
			link = buffer.select_link()
			if link:
				href = link['href']
			else:
				self.pageview.autoselect()

		if buffer.get_has_selection():
			start, end = buffer.get_selection_bounds()
			text = buffer.get_text(start, end)
			self._selection_bounds = (start.get_offset(), end.get_offset())
				# Interaction in the dialog causes buffer to loose selection
				# maybe due to clipboard focus !??
				# Anyway, need to remember bounds ourselves.
			if not href:
				href = text
		else:
			self._selection_bounds = None

		return href, text

	def _hook_text_entry(self):
		# Hook text entry to copy text from link when apropriate
		href = self.inputs['href'].get_text()
		text = self.inputs['text'].get_text()
		if not text or text == href:
			hrefentry = self.inputs['href']
			textentry = self.inputs['text']
			hrefentry.connect('changed',
				lambda o: textentry.set_text(hrefentry.get_text()) )

	def do_response_ok(self):
		entry = self.inputs['href']
		href = entry.get_text().strip()
			# Not using PageEntry.get_path() here - keep text as typed
		if not href:
			return False

		type = link_type(href)
		if type == 'file' and zim.fs.isabs(href):
			# Try making the path relative
			file = File(href)
			page = self.pageview.page
			notebook = self.ui.notebook
			href = notebook.relative_filepath(file, page) or file

		text = self.get_field('text') or href

		buffer = self.pageview.view.get_buffer()
		with buffer.user_action:
			if self._selection_bounds:
				start, end = map(
					buffer.get_iter_at_offset, self._selection_bounds)
				buffer.delete(start, end)
			buffer.insert_link_at_cursor(text, href)

		return True


class InsertExternalLinkDialog(InsertLinkDialog):

	def __init__(self, ui, pageview):
		Dialog.__init__(self, ui, _('Insert External Link'), # T: Dialog title
					button=(_('_Link'), 'zim-link') )  # T: Dialog button
		self.pageview = pageview

		# FIXME - do we need an input type for file OR url ?
		# if so, also update EditLinkDialog
		href, text = self._get_link()
		self.add_fields([
			('href', 'file', _('Link to'), href), # T: Input in 'insert link' dialog
			('text', 'string', _('Text'), text), # T: Input in 'insert link' dialog
		])
		self._hook_text_entry()


class EditLinkDialog(InsertLinkDialog):

	def __init__(self, ui, pageview):
		Dialog.__init__(self, ui, _('Edit Link'), # T: Dialog title
					path_context=pageview.page,
					button=(_('_Link'), 'zim-link') )  # T: Dialog button
		self.pageview = pageview

		href, text = self._get_link()
		type = link_type(href)
		if type == 'page': input = 'page' # Same as InsertLinkDialog
		else:              input = 'file' # Same as InsertExternalLinkDialog
		self.add_fields([
			('href', input, _('Link to'), href), # T: Input in 'edit link' dialog
			('text', 'string', _('Text'), text), # T: Input in 'edit link' dialog
		])
		self._hook_text_entry()


class FindWidget(object):
	'''Base class for FindBar and FindAndReplaceDialog'''

	def __init__(self, textview):
		self.textview = textview

		self.find_entry = InputEntry()
		self.find_entry.connect_object(
			'changed', self.__class__.on_find_entry_changed, self)
		self.find_entry.connect_object(
			'activate', self.__class__.on_find_entry_activate, self)

		self.next_button = Button(_('_Next'), gtk.STOCK_GO_FORWARD)
			# T: button in find bar and find & replace dialog
		self.next_button.connect_object(
			'clicked', self.__class__.find_next, self)
		self.next_button.set_sensitive(False)

		self.previous_button = Button(_('_Previous'), gtk.STOCK_GO_BACK)
			# T: button in find bar and find & replace dialog
		self.previous_button.connect_object(
			'clicked', self.__class__.find_previous, self)
		self.previous_button.set_sensitive(False)

		self.case_option_checkbox = gtk.CheckButton(_('Match _case'))
			# T: checkbox option in find bar and find & replace dialog
		self.case_option_checkbox.connect_object(
			'toggled', self.__class__.on_find_entry_changed, self)

		self.word_option_checkbox = gtk.CheckButton(_('Whole _word'))
			# T: checkbox option in find bar and find & replace dialog
		self.word_option_checkbox.connect_object(
			'toggled', self.__class__.on_find_entry_changed, self)

		self.regex_option_checkbox = gtk.CheckButton(_('_Regular expression'))
			# T: checkbox option in find bar and find & replace dialog
		self.regex_option_checkbox.connect_object(
			'toggled', self.__class__.on_find_entry_changed, self)

		self.highlight_checkbox = gtk.CheckButton(_('_Highlight'))
			# T: checkbox option in find bar and find & replace dialog
		self.highlight_checkbox.connect_object(
			'toggled', self.__class__.on_highlight_toggled, self)

	@property
	def _flags(self):
		flags = 0
		if self.case_option_checkbox.get_active():
			flags = flags & FIND_CASE_SENSITIVE
		if self.word_option_checkbox.get_active():
			flags = flags & FIND_WHOLE_WORD
		if self.regex_option_checkbox.get_active():
			flags = flags & FIND_REGEX
		return flags

	def set_from_buffer(self):
		'''Copies settings from last find in the buffer. Uses the
		selected text for find if there is a selection.
		'''
		buffer = self.textview.get_buffer()
		string, flags, highlight = buffer.finder.get_settings()
		bounds = buffer.get_selection_bounds()
		if bounds:
			start, end = bounds
			string = start.get_slice(end)
		self.find(string, flags, highlight)

	def on_find_entry_changed(self):
		string = self.find_entry.get_text()
		buffer = self.textview.get_buffer()
		ok = buffer.finder.find(string, flags=self._flags)

		if not string:
			self.find_entry.set_input_valid(True)
		else:
			self.find_entry.set_input_valid(ok)

		for button in (self.next_button, self.previous_button):
			button.set_sensitive(ok)

		if ok:
			self.textview.scroll_to_mark(buffer.get_insert(), 0.3)

	def on_find_entry_activate(self):
		self.on_find_entry_changed()

	def on_highlight_toggled(self):
		highlight = self.highlight_checkbox.get_active()
		buffer = self.textview.get_buffer()
		buffer.finder.set_highlight(highlight)

	def find(self, string, flags=None, highlight=False):
		if string:
			self.find_entry.set_text(string)
		self.case_option_checkbox.set_active(flags & FIND_CASE_SENSITIVE)
		self.word_option_checkbox.set_active(flags & FIND_WHOLE_WORD)
		self.regex_option_checkbox.set_active(flags & FIND_REGEX)
		self.highlight_checkbox.set_active(highlight)

	def find_next(self):
		buffer = self.textview.get_buffer()
		buffer.finder.find_next()
		self.textview.scroll_to_mark(buffer.get_insert(), 0.3)

	def find_previous(self):
		buffer = self.textview.get_buffer()
		buffer.finder.find_previous()
		self.textview.scroll_to_mark(buffer.get_insert(), 0.3)


class FindBar(FindWidget, gtk.HBox):

	# TODO use smaller buttons ?

	def __init__(self, textview):
		gtk.HBox.__init__(self, spacing=5)
		FindWidget.__init__(self, textview)

		self.pack_start(gtk.Label(_('Find')+': '), False)
			# T: label for input in find bar on bottom of page
		self.pack_start(self.find_entry, False)
		self.pack_start(self.previous_button, False)
		self.pack_start(self.next_button, False)
		self.pack_start(self.case_option_checkbox, False)
		self.pack_start(self.highlight_checkbox, False)

		close_button = IconButton(gtk.STOCK_CLOSE, relief=False)
		close_button.connect_object('clicked', self.__class__.hide, self)
		self.pack_end(close_button, False)

	def grab_focus(self):
		self.find_entry.grab_focus()

	def show(self):
		self.set_no_show_all(False)
		self.show_all()

	def hide(self):
		gtk.HBox.hide(self)
		self.set_no_show_all(True)

	def on_find_entry_activate(self):
		self.on_find_entry_changed()
		self.textview.grab_focus()

	def do_key_press_event(self, event):
		if event.keyval == KEYVAL_ESC:
			self.hide()
			return True
		else:
			return gtk.HBox.do_key_press_event(self, event)

# Need to register classes defining gobject signals
gobject.type_register(FindBar)


class FindAndReplaceDialog(FindWidget, Dialog):

	def __init__(self, ui, textview):
		Dialog.__init__(self, ui,
			_('Find and Replace'), buttons=gtk.BUTTONS_CLOSE) # T: Dialog title
		FindWidget.__init__(self, textview)

		hbox = gtk.HBox(spacing=12)
		hbox.set_border_width(12)
		self.vbox.add(hbox)

		vbox = gtk.VBox(spacing=5)
		hbox.pack_start(vbox, False)

		label = gtk.Label(_('Find what')+': ')
			# T: input label in find & replace dialog
		label.set_alignment(0.0, 0.5)
		vbox.add(label)
		vbox.add(self.find_entry)
		vbox.add(self.case_option_checkbox)
		vbox.add(self.word_option_checkbox)
		vbox.add(self.regex_option_checkbox)
		vbox.add(self.highlight_checkbox)

		label = gtk.Label(_('Replace with')+': ')
			# T: input label in find & replace dialog
		label.set_alignment(0.0, 0.5)
		vbox.add(label)
		self.replace_entry = gtk.Entry()
		vbox.add(self.replace_entry)

		self.bbox = gtk.VButtonBox()
		hbox.add(self.bbox)
		self.bbox.add(self.next_button)
		self.bbox.add(self.previous_button)

		replace_button = Button(_('_Replace'), gtk.STOCK_FIND_AND_REPLACE)
			# T: Button in search & replace dialog
		replace_button.connect_object('clicked', self.__class__.replace, self)
		self.bbox.add(replace_button)

		all_button = Button(_('Replace _All'), gtk.STOCK_FIND_AND_REPLACE)
			# T: Button in search & replace dialog
		all_button.connect_object('clicked', self.__class__.replace_all, self)
		self.bbox.add(all_button)

	def replace(self):
		string = self.replace_entry.get_text()
		buffer = self.textview.get_buffer()
		buffer.finder.replace(string)

	def replace_all(self):
		string = self.replace_entry.get_text()
		buffer = self.textview.get_buffer()
		buffer.finder.replace_all(string)


class WordCountDialog(Dialog):

	def __init__(self, pageview):
		Dialog.__init__(self, pageview.ui,
			_('Word Count'), buttons=gtk.BUTTONS_CLOSE) # T: Dialog title
		self.set_resizable(False)

		def count(buffer, bounds):
			start, end = bounds
			lines = end.get_line() - start.get_line() + 1
			iter = start.copy()
			words = 0
			while iter.compare(end) < 0:
				if iter.forward_word_end():
					words += 1
				else:
					break
			return words, lines

		buffer = pageview.view.get_buffer()
		buffercount = count(buffer, buffer.get_bounds())
		insert = buffer.get_iter_at_mark(buffer.get_insert())
		start = buffer.get_iter_at_line(insert.get_line())
		end = start.copy()
		end.forward_line()
		paracount = count(buffer, (start, end))
		if buffer.get_has_selection():
			selectioncount = count(buffer, buffer.get_selection_bounds())
		else:
			selectioncount = (0, 0)

		table = gtk.Table(3, 4)
		table.set_row_spacings(5)
		table.set_col_spacings(12)
		self.vbox.add(table)

		plabel = gtk.Label(_('Page')) # T: label in word count dialog
		alabel = gtk.Label(_('Paragraph')) # T: label in word count dialog
		slabel = gtk.Label(_('Selection')) # T: label in word count dialog
		wlabel = gtk.Label('<b>'+_('Words')+'</b>:') # T: label in word count dialog
		wlabel.set_use_markup(True)
		llabel = gtk.Label('<b>'+_('Lines')+'</b>:') # T: label in word count dialog
		llabel.set_use_markup(True)

		# Heading
		table.attach(plabel, 1,2, 0,1)
		table.attach(alabel, 2,3, 0,1)
		table.attach(slabel, 3,4, 0,1)

		# Words
		table.attach(wlabel, 0,1, 1,2)
		table.attach(gtk.Label(str(buffercount[0])), 1,2, 1,2)
		table.attach(gtk.Label(str(paracount[0])), 2,3, 1,2)
		table.attach(gtk.Label(str(selectioncount[0])), 3,4, 1,2)

		# Lines
		table.attach(llabel, 0,1, 2,3)
		table.attach(gtk.Label(str(buffercount[1])), 1,2, 2,3)
		table.attach(gtk.Label(str(paracount[1])), 2,3, 2,3)
		table.attach(gtk.Label(str(selectioncount[1])), 3,4, 2,3)
<|MERGE_RESOLUTION|>--- conflicted
+++ resolved
@@ -25,14 +25,9 @@
 from zim.formats import get_format, \
 	ParseTree, TreeBuilder, ParseTreeBuilder, \
 	BULLET, CHECKED_BOX, UNCHECKED_BOX, XCHECKED_BOX
-<<<<<<< HEAD
-from zim.gui.widgets import Dialog, FileDialog, ErrorDialog, Button, IconButton, BrowserTreeView
-from zim.gui.applications import OpenWithMenu, get_application
-=======
 from zim.gui.widgets import Dialog, FileDialog, ErrorDialog, \
 	Button, IconButton, BrowserTreeView, InputEntry
-from zim.gui.applications import OpenWithMenu
->>>>>>> fb6b8502
+from zim.gui.applications import OpenWithMenu, get_application
 from zim.gui.clipboard import Clipboard, \
 	PARSETREE_ACCEPT_TARGETS, parsetree_from_selectiondata
 
@@ -2934,9 +2929,15 @@
 			item.set_submenu(submenu)
 
 		# open
-<<<<<<< HEAD
-		if type == 'image':
-			item = gtk.MenuItem(_('Open'))
+		if type == 'page':
+			item = gtk.MenuItem(_('Open in New _Window'))
+				# T: menu item to open a link
+			item.connect(
+				'activate', lambda o: self.do_link_clicked(link, new_window=True))
+			menu.prepend(item)
+
+		elif type == 'image':
+			item = gtk.MenuItem(_('_Open'))
 			if file and file.exists():
 				item.connect_object(
 					'activate', PageView.do_image_double_clicked, self, file)
@@ -2945,18 +2946,7 @@
 			menu.prepend(item)
 
 		elif link:
-			item = gtk.MenuItem(_('Open'))
-=======
-		if type == 'page':
-			item = gtk.MenuItem(_('Open in New _Window'))
-				# T: menu item to open a link
-			item.connect(
-				'activate', lambda o: self.do_link_clicked(link, new_window=True))
-			menu.prepend(item)
-
-		if type != 'image' and link:
 			item = gtk.MenuItem(_('_Open'))
->>>>>>> fb6b8502
 				# T: menu item to open a link or file
 			if file and not file.exists():
 				item.set_sensitive(False)
