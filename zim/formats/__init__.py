# -*- coding: utf-8 -*-

# Copyright 2008 Jaap Karssenberg <jaap.karssenberg@gmail.com>

'''Package with source formats for pages.

For format modules it is safe to import '*' from this module.


Parse trees are build using the (c)ElementTree module (included in
python 2.5 as xml.etree.ElementTree). It is basically a xml structure
supporting a subset of "html like" tags.

Supported tags:

* page root element for grouping paragraphs
* p for paragraphs
* h for heading, level attribute can be 1..6
* pre for verbatim paragraphs (no further parsing in these blocks)
* em for emphasis, rendered italic by default
* strong for strong emphasis, rendered bold by default
* mark for highlighted text, renderd with background color or underlined
* strike for text that is removed, usually renderd as strike through
* code for inline verbatim text
* ul for bullet lists
* .. for checkbox lists
* li for list items
* link for links, attribute href gives the target
* img for images, attributes src, width, height an optionally href
	* any text set on these elements should be rendered as alt
	* type can be used to control plugin functionality, e.g. type=equation

Unlike html we respect line breaks and other whitespace as is.
When rendering as html use the "white-space: pre" CSS definition to
get the same effect.

Since elements are based on the functional markup instead of visual
markup it is not allowed to nest elements in arbitrary ways.

TODO: allow links to be nested in other elements
TODO: allow strike to have sub elements
TODO: allow classes to set hints for visual rendering and other interaction
TODO: add HR element
TODO: ol for numbered lists

If a page starts with a h1 this heading is considered the page title,
else we can fall back to the page name as title.


NOTE: To avoid confusion: "headers" refers to meta data, usually in
the form of rfc822 headers at the top of a page. But "heading" refers
to a title or subtitle in the document.
'''

import re
import logging

from zim.fs import Dir, File
from zim.parsing import link_type, is_url_re, \
	url_encode, url_decode, URL_ENCODE_READABLE
from zim.config import data_file
import zim.plugins

import zim.notebook # no 'from' to prevent cyclic import errors


logger = logging.getLogger('zim.formats')

# Needed to determine RTL, but may not be available
# if gtk bindings are not installed
try:
	import pango
except:
	pango = None
	logger.warn('Could not load pango - RTL scripts may look bad')

try:
	import xml.etree.cElementTree as ElementTreeModule
	from xml.etree.cElementTree import \
		Element, SubElement, TreeBuilder
except:  # pragma: no cover
	logger.warn('Could not load cElementTree, defaulting to ElementTree')
	import xml.etree.ElementTree as ElementTreeModule
	from xml.etree.ElementTree import \
		Element, SubElement, TreeBuilder


EXPORT_FORMAT = 1
IMPORT_FORMAT = 2
NATIVE_FORMAT = 4

UNCHECKED_BOX = 'unchecked-box'
CHECKED_BOX = 'checked-box'
XCHECKED_BOX = 'xchecked-box'
BULLET = '*'


def list_formats(type):
	if type == EXPORT_FORMAT:
		return ['HTML','LaTeX']
	else:
		assert False, 'TODO'


def get_format(name):
	'''Returns the module object for a specific format.'''
	# If this method is removes, class names in formats/*.py can be made more explicit
	#~ print 'DEPRECATED: get_format() is deprecated in favor if get_parser() and get_dumper()'
	return get_format_module(name)


def get_format_module(name):
	'''Returns the module object for a specific format

	@param name: the format name
	@returns: a module object
	'''
	return zim.plugins.get_module('zim.formats', name)


def get_parser(name, *arg, **kwarg):
	'''Returns a parser object instance for a specific format

	@param name: format name

	All other param are passed on to the object constructor

	@returns: parser object instance (subclass of L{ParserClass})
	'''
	module = get_format_module(name)
	klass = zim.plugins.lookup_subclass(module, ParserClass)
	return klass(*arg, **kwarg)


def get_dumper(name, *arg, **kwarg):
	'''Returns a dumper object instance for a specific format

	@param name: format name

	All other param are passed on to the object constructor

	@returns: dumper object instance (subclass of L{DumperClass})
	'''
	module = get_format_module(name)
	klass = zim.plugins.lookup_subclass(module, DumperClass)
	return klass(*arg, **kwarg)


class ParseTree(ElementTreeModule.ElementTree):
	'''Wrapper for zim parse trees, derives from ElementTree.'''

	@property
	def hascontent(self):
		'''Returns True if the tree contains any content at all.'''
		root = self.getroot()
		return bool(root.getchildren() or root.text)

	@property
	def ispartial(self):
		'''Returns True when this tree is a segment of a page
		(like a copy-paste buffer).
		'''
		return self.getroot().attrib.get('partial', False)

	@property
	def israw(self):
		'''Returns True when this is a raw tree (which is representation
		of TextBuffer, but not really valid).
		'''
		return self.getroot().attrib.get('raw', False)

	def extend(self, tree):
		# Do we need a deepcopy here ?
		myroot = self.getroot()
		otherroot = tree.getroot()
		if otherroot.text:
			children = myroot.getchildren()
			if children:
				last = children[-1]
				last.tail = (last.tail or '') + otherroot.text
			else:
				myroot.text = (myroot.text or '') + otherroot.text

		for element in otherroot.getchildren():
			myroot.append(element)

		return self

	__add__ = extend

	def fromstring(self, string):
		'''Set the contents of this tree from XML representation.'''
		parser = ElementTreeModule.XMLTreeBuilder()
		parser.feed(string)
		root = parser.close()
		self._setroot(root)
		return self # allow ParseTree().fromstring(..)

	def tostring(self):
		'''Serialize the tree to a XML representation.'''
		from cStringIO import StringIO

		# Parent dies when we have attributes that are not a string
		for element in self.getiterator('*'):
			for key in element.attrib.keys():
				element.attrib[key] = str(element.attrib[key])

		xml = StringIO()
		xml.write("<?xml version='1.0' encoding='utf-8'?>\n")
		ElementTreeModule.ElementTree.write(self, xml, 'utf-8')
		return xml.getvalue()

	def write(self, *_):
		'''Writing to file is not implemented, use tostring() instead'''
		raise NotImplementedError

	def parse(self, *_):
		'''Parsing from file is not implemented, use fromstring() instead'''
		raise NotImplementedError

	def set_heading(self, text, level=1):
		'''Set the first heading of the parse tree to 'text'. If the tree
		already has a heading of the specified level or higher it will be
		replaced. Otherwise the new heading will be prepended.
		'''
		root = self.getroot()
		children = root.getchildren()
		tail = "\n"
		if children:
			first = children[0]
			if first.tag == 'h' and first.attrib['level'] >= level:
				tail = first.tail # Keep trailing text
				root.remove(first)
		heading = Element('h', {'level': level})
		heading.text = text
		heading.tail = tail
		root.insert(0, heading)

	def cleanup_headings(self, offset=0, max=6):
		'''Change the heading levels throughout the tree. This makes sure that
		al headings are nested directly under their parent (no gaps in the
		levels of the headings). Also you can set an offset for the top level
		and a max depth.
		'''
		path = []
		for heading in self.getiterator('h'):
			level = int(heading.attrib['level'])
			# find parent header in path using old level
			while path and path[-1][0] >= level:
				path.pop()
			if not path:
				newlevel = offset+1
			else:
				newlevel = path[-1][1] + 1
			if newlevel > max:
				newlevel = max
			heading.attrib['level'] = newlevel
			path.append((level, newlevel))

	def resolve_images(self, notebook=None, path=None):
		'''Resolves the source files for all images relative to a page path	and
		adds a '_src_file' attribute to the elements with the full file path.
		'''
		if notebook is None:
			for element in self.getiterator('img'):
				filepath = element.attrib['src']
				element.attrib['_src_file'] = File(filepath)
		else:
			for element in self.getiterator('img'):
				filepath = element.attrib['src']
				element.attrib['_src_file'] = notebook.resolve_file(element.attrib['src'], path)

	def encode_urls(self, mode=URL_ENCODE_READABLE):
		'''Calls encode_url() on all links that contain urls.
		See zim.parsing for details. Modifies the parse tree.
		'''
		for link in self.getiterator('link'):
			href = link.attrib['href']
			if is_url_re.match(href):
				link.attrib['href'] = url_encode(href, mode=mode)
				if link.text == href:
					link.text = link.attrib['href']

	def decode_urls(self, mode=URL_ENCODE_READABLE):
		'''Calls decode_url() on all links that contain urls.
		See zim.parsing for details. Modifies the parse tree.
		'''
		for link in self.getiterator('link'):
			href = link.attrib['href']
			if is_url_re.match(href):
				link.attrib['href'] = url_decode(href, mode=mode)
				if link.text == href:
					link.text = link.attrib['href']

	def count(self, text):
		'''Returns the number of occurences of 'text' in this tree.'''
		count = 0
		for element in self.getiterator():
			if element.text:
				count += element.text.count(text)
			if element.tail:
				count += element.tail.count(text)

		return count

	def countre(self, regex):
		'''Returns the number of matches for a regular expression
		in this tree.
		'''
		count = 0
		for element in self.getiterator():
			if element.text:
				newstring, n = regex.subn('', element.text)
				count += n
			if element.tail:
				newstring, n = regex.subn('', element.tail)
				count += n

		return count

	def get_ends_with_newline(self):
		'''Checks whether this tree ends in a newline or not'''
		return self._get_element_ends_with_newline(self.getroot())

	def _get_element_ends_with_newline(self, element):
			if element.tail:
				return element.tail.endswith('\n')
			elif element.tag in ('li', 'h'):
				return True # implicit newline
			else:
				children = element.getchildren()
				if children:
					return self._get_element_ends_with_newline(children[-1]) # recurs
				elif element.text:
					return element.text.endswith('\n')
				else:
					return False # empty element like image


count_eol_re = re.compile(r'\n+\Z')
split_para_re = re.compile(r'((?:^[ \t]*\n){2,})', re.M)


class ParseTreeBuilder(object):
	'''This class supplies an alternative for xml.etree.ElementTree.TreeBuilder
	which cleans up the tree on the fly while building it. The main use
	is to normalize the tree that is produced by the editor widget, but it can
	also be used on other "dirty" interfaces.

	This builder takes care of the following issues:
	* Inline tags ('emphasis', 'strong', 'h', etc.) can not span multiple lines
	* Tags can not contain only whitespace
	* Tags can not be empty (with the exception of the 'img' tag)
	* There should be an empty line before each 'h', 'p' or 'pre'
	  (with the exception of the first tag in the tree)
	* The 'p' and 'pre' elements should always end with a newline ('\n')
	* Each 'p', 'pre' and 'h' should be postfixed with a newline ('\n')
	  (as a results 'p' and 'pre' are followed by an empty line, the
	   'h' does not end in a newline itself, so it is different)
	* Newlines ('\n') after a <li> alement are removed (optional)
	* The element '_ignore_' is silently ignored
	'''

	def __init__(self, remove_newlines_after_li=True):
		assert remove_newlines_after_li, 'TODO'
		self._stack = [] # stack of elements for open tags
		self._last = None # last element opened or closed
		self._data = [] # buffer with data
		self._tail = False # True if we are after an end tag
		self._seen_eol = 2 # track line ends on flushed data
			# starts with "2" so check is ok for first top level element

	def start(self, tag, attrib=None):
		if tag == '_ignore_':
			return self._last
		elif tag == 'h':
			self._flush(need_eol=2)
		elif tag in ('p', 'pre'):
			self._flush(need_eol=1)
		else:
			self._flush()
		#~ print 'START', tag

		if tag == 'h':
			if not (attrib and 'level' in attrib):
				logger.warn('Missing "level" attribute for heading')
				attrib = attrib or {}
				attrib['level'] = 1
		elif tag == 'link':
			if not (attrib and 'href' in attrib):
				logger.warn('Missing "href" attribute for link')
				attrib = attrib or {}
				attrib['href'] = "404"
		# TODO check other mandatory properties !

		if attrib:
			self._last = Element(tag, attrib)
		else:
			self._last = Element(tag)

		if self._stack:
			self._stack[-1].append(self._last)
		else:
			assert tag == 'zim-tree', 'root element needs to be "zim-tree"'
		self._stack.append(self._last)

		self._tail = False
		return self._last

	def end(self, tag):
		if tag == '_ignore_':
			return None
		elif tag in ('p', 'pre'):
			self._flush(need_eol=1)
		else:
			self._flush()
		#~ print 'END', tag

		self._last = self._stack[-1]
		assert self._last.tag == tag, \
			"end tag mismatch (expected %s, got %s)" % (self._last.tag, tag)
		self._tail = True

		if len(self._stack) > 1 and not (tag == 'img'
		or (self._last.text and not self._last.text.isspace())
		or self._last.getchildren() ):
			# purge empty tags
			if self._last.text and self._last.text.isspace():
				self._append_to_previous(self._last.text)

			empty = self._stack.pop()
			self._stack[-1].remove(empty)
			children = self._stack[-1].getchildren()
			if children:
				self._last = children[-1]
				if not self._last.tail is None:
					self._data = [self._last.tail]
					self._last.tail = None
			else:
				self._last = self._stack[-1]
				if not self._last.text is None:
					self._data = [self._last.text]
					self._last.text = None

			return empty

		else:
			return self._stack.pop()

	def data(self, text):
		assert isinstance(text, basestring)
		self._data.append(text)

	def _flush(self, need_eol=0):
		# need_eol makes sure previous data ends with \n

		#~ print 'DATA:', self._data
		text = ''.join(self._data)

		# Fix trailing newlines
		if text:
			m = count_eol_re.search(text)
			if m: self._seen_eol = len(m.group(0))
			else: self._seen_eol = 0

		if need_eol > self._seen_eol:
			text += '\n' * (need_eol - self._seen_eol)
			self._seen_eol = need_eol

		# Fix prefix newlines
		if self._tail and self._last.tag in ('h', 'p') \
		and not text.startswith('\n'):
			if text:
				text = '\n' + text
			else:
				text = '\n'
				self._seen_eol = 1
		elif self._tail and self._last.tag == 'li' \
		and text.startswith('\n'):
			text = text[1:]
			if not text.strip('\n'):
				self._seen_eol -=1

		if text:
			assert not self._last is None, 'data seen before root element'
			self._data = []

			# Tags that are not allowed to have newlines
			if not self._tail and self._last.tag in (
			'h', 'emphasis', 'strong', 'mark', 'strike', 'code'):
				# assume no nested tags in these types ...
				if self._seen_eol:
					text = text.rstrip('\n')
					self._data.append('\n' * self._seen_eol)
					self._seen_eol = 0
				lines = text.split('\n')

				for line in lines[:-1]:
					assert self._last.text is None, "internal error (text)"
					assert self._last.tail is None, "internal error (tail)"
					if line and not line.isspace():
						self._last.text = line
						self._last.tail = '\n'
						attrib = self._last.attrib.copy()
						self._last = Element(self._last.tag, attrib)
						self._stack[-2].append(self._last)
						self._stack[-1] = self._last
					else:
						self._append_to_previous(line + '\n')

				assert self._last.text is None, "internal error (text)"
				self._last.text = lines[-1]
			else:
				# TODO split paragraphs

				if self._tail:
					assert self._last.tail is None, "internal error (tail)"
					self._last.tail = text
				else:
					assert self._last.text is None, "internal error (text)"
					self._last.text = text
		else:
			self._data = []


	def close(self):
		assert len(self._stack) == 0, 'missing end tags'
		assert not self._last is None and self._last.tag == 'zim-tree', 'missing root element'
		return self._last

	def _append_to_previous(self, text):
		'''Add text before current element'''
		parent = self._stack[-2]
		children = parent.getchildren()[:-1]
		if children:
			if children[-1].tail:
				children[-1].tail = children[-1].tail + text
			else:
				children[-1].tail = text
		else:
			if parent.text:
				parent.text = parent.text + text
			else:
				parent.text = text


class ParserClass(object):
	'''Base class for parsers

	Each format that can be used natively should define a class
	'Parser' which inherits from this base class.
	'''

	def parse(self, input):
		'''ABSTRACT METHOD: needs to be overloaded by sub-classes.

		This method takes a text or an iterable with lines and returns
		a ParseTree object.
		'''
		raise NotImplementedError

	def parse_image_url(self, url):
		'''Parse urls style options for images like "foo.png?width=500" and
		returns a dict with the options. The base url will be in the dict
		as 'src'.
		'''
		i = url.find('?')
		if i > 0:
			attrib = {'src': url[:i]}
			for option in url[i+1:].split('&'):
				if option.find('=') == -1:
					logger.warn('Mal-formed options in "%s"' , url)
					break

				k, v = option.split('=')
				if k in ('width', 'height', 'type'):
					if len(v) > 0:
						attrib[str(k)] = v # str to avoid unicode key
				else:
					logger.warn('Unknown attribute "%s" in "%s"', k, url)
			return attrib
		else:
			return {'src': url}


class DumperClass(object):
	'''Base class for dumper classes.

	Each format that can be used natively should define a class
	'Dumper' which inherits from this base class.
	'''

	def __init__(self, linker=None, template_options=None):
		self.linker = linker
		self.template_options = template_options or {}

	def dump(self, tree):
		'''ABSTRACT METHOD needs to be overloaded by sub-classes.

		This method takes a ParseTree object and returns a list of
		lines of text.
		'''
		raise NotImplementedError

	def isrtl(self, element):
		'''Returns True if the parse tree below element starts with
		characters in a RTL script. This is e.g. needed to produce correct
		HTML output. Returns None if direction is not determined.
		'''
		if pango is None:
			return None

		# It seems the find_base_dir() function is not documented in the
		# python language bindings. The Gtk C code shows the signature:
		#
		#     pango.find_base_dir(text, length)
		#
		# It either returns a direction, or NEUTRAL if e.g. text only
		# contains punctuation but no real characters.

		if element.text:
			dir = pango.find_base_dir(element.text, len(element.text))
			if not dir == pango.DIRECTION_NEUTRAL:
				return dir == pango.DIRECTION_RTL
		for child in element.getchildren():
			rtl = self.isrtl(child)
			if not rtl is None:
				return rtl
		if element.tail:
			dir = pango.find_base_dir(element.tail, len(element.tail))
			if not dir == pango.DIRECTION_NEUTRAL:
				return dir == pango.DIRECTION_RTL

		return None


class BaseLinker(object):
	'''Base class for linker objects
	Linker object translate links in zim pages to (relative) URLs.
	This is used when exporting data to resolve links.
	Relative URLs start with "./" or "../" and should be interpreted
	in the same way as in HTML. Both URLs and relative URLs are
	already URL encoded.
	'''

	def __init__(self):
		self._icons = {}
		self._links = {}
		self.path = None
		self.usebase = False
		self.base = None

	def set_path(self, path):
		'''Set the page path for resolving links'''
		self.path = path
		self._links = {}

	def set_base(self, dir):
		'''Set a path to use a base for linking files'''
		assert isinstance(dir, Dir)
		self.base = dir

	def set_usebase(self, usebase):
		'''Set whether the format supports relative files links or not'''
		self.usebase = usebase

	def link(self, link):
		'''Returns an url for a link in a zim page
		This method is used to translate links of any type. It determined
		the link type and dispatches to L{link_page()}, L{link_file()},
		or other C{link_*} methods.

		Results of this method are cached, so only calls dispatch method
		once for repeated occurences. Setting a new path with L{set_path()}
		will clear the cache.

		@param link: link to be translated
		@type link: string

		@returns: url, uri or whatever link notation is relevant in the
		context of this linker
		@rtype: string
		 '''
		assert not self.path is None
		if not link in self._links:
			type = link_type(link)
			if type == 'page':    href = self.link_page(link)
			elif type == 'file':  href = self.link_file(link)
			elif type == 'mailto':
				if link.startswith('mailto:'):
					href = self.link_mailto(link)
				else:
					href = self.link_mailto('mailto:' + link)
			elif type == 'interwiki':
				href = zim.notebook.interwiki_link(link)
				if href and href != link:
					href = self.link(href) # recurs
				else:
<<<<<<< HEAD
					logger.warn('No URL found for interwiki link "%s"', link)
=======
					logger.warn('No URL found for interwiki link: %s', href)
>>>>>>> 5a406644
					link = href
			else: # I dunno, some url ?
				method = 'link_' + type
				if hasattr(self, method):
					href = getattr(self, method)(link)
				else:
					href = link
			self._links[link] = href
		return self._links[link]

	def img(self, src):
		'''Returns an url for image file 'src' '''
		return self.link_file(src)
	
	def template(self, path):
		'''To be overloaded, return an url for template resources'''
		raise NotImplementedError
		
	def icon(self, name):
		'''Returns an url for an icon'''
		if not name in self._icons:
			self._icons[name] = data_file('pixmaps/%s.png' % name).uri
		return self._icons[name]

	def link_page(self, link):
		'''To be overloaded, return an url for a page link'''
		raise NotImplementedError

	def file(self, path):
		'''To be overloaded, return an url for a page link'''
		raise NotImplementedError

	def link_mailto(self, uri):
		'''Optional method, default just returns uri'''
		return uri

	def link_notebook(self, url):
		'''Optional method, default just returns url'''
		return url<|MERGE_RESOLUTION|>--- conflicted
+++ resolved
@@ -696,11 +696,7 @@
 				if href and href != link:
 					href = self.link(href) # recurs
 				else:
-<<<<<<< HEAD
 					logger.warn('No URL found for interwiki link "%s"', link)
-=======
-					logger.warn('No URL found for interwiki link: %s', href)
->>>>>>> 5a406644
 					link = href
 			else: # I dunno, some url ?
 				method = 'link_' + type
@@ -714,11 +710,7 @@
 	def img(self, src):
 		'''Returns an url for image file 'src' '''
 		return self.link_file(src)
-	
-	def template(self, path):
-		'''To be overloaded, return an url for template resources'''
-		raise NotImplementedError
-		
+
 	def icon(self, name):
 		'''Returns an url for an icon'''
 		if not name in self._icons:
@@ -733,6 +725,10 @@
 		'''To be overloaded, return an url for a page link'''
 		raise NotImplementedError
 
+	def resource(self, path):
+		'''To be overloaded, return an url for template resources'''
+		raise NotImplementedError
+
 	def link_mailto(self, uri):
 		'''Optional method, default just returns uri'''
 		return uri
